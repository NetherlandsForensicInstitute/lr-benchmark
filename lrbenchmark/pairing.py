import itertools
import random
from abc import ABC, abstractmethod
from typing import List, Iterable, Optional

import sklearn.base

from lrbenchmark.data.models import Measurement, MeasurementPair
from lrbenchmark.utils import apply_filter_on_trace_reference_properties


class BasePairing(sklearn.base.TransformerMixin, ABC):
    @abstractmethod
    def fit(self, measurements: Iterable[Measurement]):
        raise NotImplementedError

    @abstractmethod
    def transform(self,
                  measurements: Iterable[Measurement],
                  seed: Optional[int] = None,
                  filter_on_trace_reference_properties: Optional[bool] = False) -> List[MeasurementPair]:
        raise NotImplementedError


class CartesianPairing(BasePairing):
    """
    Creates pairs of instances.

    This transformer takes a list of Measurement as input, and returns a list of MeasurementPair.
    By default, the list of MeasurementPair contains all possible pairs of Measurement, except the combination
    of a Measurement with itself. Pairs are considered symmetric, so pairing of measurements [a,b,c] will return
    a-b, a-c, b-c but not also b-a.
    It is possible to `pair_should_have_trace_and_reference_measurements`, meaning only measurement pairs will be
    created of which one measurement is similar to the reference and the other measurement is similar to the trace.
    """

    def fit(self, measurements: Iterable[Measurement]):
        return self

    def transform(self,
                  measurements: Iterable[Measurement],
                  seed: Optional[int] = None,
                  filter_on_trace_reference_properties: Optional[bool] = False) -> List[MeasurementPair]:
        all_pairs = [MeasurementPair(*mp) for mp in itertools.combinations(measurements, 2)]
        if filter_on_trace_reference_properties:
            all_pairs = apply_filter_on_trace_reference_properties(all_pairs)
        return all_pairs


class LeaveOneTwoOutPairing(BasePairing):
    """
    Specific pairing used to make leave one/two out possible.
    Should be provided the measurements of exactly one or two sources.
    On transform, returns all same source pairs for one source, different source pairs for two sources.
    """

    def fit(self, measurements: Iterable[Measurement]):
        return self

    def transform(self,
                  measurements: Iterable[Measurement],
                  seed: Optional[int] = None,
                  distinguish_trace_reference: Optional[bool] = False) -> List[MeasurementPair]:
        # all same source pairs for one source, different source pairs for two sources
        num_sources = len(set(m.source.id for m in measurements))
        if num_sources == 1:
            return CartesianPairing().transform(measurements,
                                                distinguish_trace_reference=distinguish_trace_reference,
                                                seed=seed)
        if num_sources == 2:
            pairs = CartesianPairing().transform(measurements,
                                                 distinguish_trace_reference=distinguish_trace_reference,
                                                 seed=seed)
            return [pair for pair in pairs if not pair.is_same_source]
        raise ValueError(f'When pairing and leave one out, there should be 1 or 2'
                         f'sources. Found {num_sources}.')


class BalancedPairing(BasePairing):
    """
    Creates pairs of instances, with an equal amount of same source and different source pairs.
    """

    def fit(self, measurements: Iterable[Measurement]):
        return self

    def transform(self,
                  measurements: Iterable[Measurement],
                  seed: Optional[int] = None,
<<<<<<< HEAD
                  distinguish_trace_reference: Optional[bool] = False) -> List[MeasurementPair]:
=======
                  filter_on_trace_reference_properties: Optional[bool] = False) -> List[MeasurementPair]:
>>>>>>> 65212bd5
        random.seed(seed)
        all_pairs = [MeasurementPair(*mp) for mp in itertools.combinations(measurements, 2)]
        if filter_on_trace_reference_properties:
            all_pairs = apply_filter_on_trace_reference_properties(all_pairs)
        same_source_pairs = [a for a in all_pairs if a.is_same_source]
        different_source_pairs = [a for a in all_pairs if not a.is_same_source]
        n_pairs = min(len(same_source_pairs), len(different_source_pairs))
        same_source_pairs = random.sample(same_source_pairs, k=n_pairs)
        different_source_pairs = random.sample(different_source_pairs, k=n_pairs)
        selected_pairs = same_source_pairs + different_source_pairs
        random.shuffle(selected_pairs)
        return selected_pairs<|MERGE_RESOLUTION|>--- conflicted
+++ resolved
@@ -60,16 +60,16 @@
     def transform(self,
                   measurements: Iterable[Measurement],
                   seed: Optional[int] = None,
-                  distinguish_trace_reference: Optional[bool] = False) -> List[MeasurementPair]:
+                  filter_on_trace_reference_properties: Optional[bool] = False) -> List[MeasurementPair]:
         # all same source pairs for one source, different source pairs for two sources
         num_sources = len(set(m.source.id for m in measurements))
         if num_sources == 1:
             return CartesianPairing().transform(measurements,
-                                                distinguish_trace_reference=distinguish_trace_reference,
+                                                filter_on_trace_reference_properties=filter_on_trace_reference_properties,
                                                 seed=seed)
         if num_sources == 2:
             pairs = CartesianPairing().transform(measurements,
-                                                 distinguish_trace_reference=distinguish_trace_reference,
+                                                 filter_on_trace_reference_properties=filter_on_trace_reference_properties,
                                                  seed=seed)
             return [pair for pair in pairs if not pair.is_same_source]
         raise ValueError(f'When pairing and leave one out, there should be 1 or 2'
@@ -87,11 +87,7 @@
     def transform(self,
                   measurements: Iterable[Measurement],
                   seed: Optional[int] = None,
-<<<<<<< HEAD
-                  distinguish_trace_reference: Optional[bool] = False) -> List[MeasurementPair]:
-=======
                   filter_on_trace_reference_properties: Optional[bool] = False) -> List[MeasurementPair]:
->>>>>>> 65212bd5
         random.seed(seed)
         all_pairs = [MeasurementPair(*mp) for mp in itertools.combinations(measurements, 2)]
         if filter_on_trace_reference_properties:
