--- conflicted
+++ resolved
@@ -52,13 +52,8 @@
     def __init__(self, mean: float, sigma: float, trace_measurement_stdev: float, n_same_source: int,
                  n_diff_source: int, seed: int):
         super().__init__()
-<<<<<<< HEAD
-        self.simulator = NormalPairsSimulator(mean=mean, sigma=sigma, trace_measurement_stdev=trace_measurement_stdev)
-        self.measurements = self.simulator.get_measurements(n_same_source, n_diff_source)
-=======
         self.simulator = NormalPairsSimulator(mean=mean,
                                               sigma=sigma,
                                               trace_measurement_stdev=trace_measurement_stdev,
                                               seed=seed)
-        self.measurement_pairs = self.simulator.get_pairs(n_same_source, n_diff_source)
->>>>>>> bcd9b57f
+        self.measurements = self.simulator.get_measurements(n_same_source, n_diff_source)