from abc import ABC, abstractmethod
from typing import List

import numpy as np

from lrbenchmark.data.dataset import Dataset
from lrbenchmark.data.models import Measurement, Source, Sample


class MeasurementPairsSimulator(ABC):
    @abstractmethod
    def get_measurements(self, **kwargs) -> Dataset:
        raise NotImplementedError


class NormalPairsSimulator(MeasurementPairsSimulator):
    def __init__(self, population_mean: float, population_std: float, source_std: float, seed: int = None):
        super().__init__()
        self.population_mean = population_mean
        self.population_std = population_std
        self.source_std = source_std
        self.generator = np.random.default_rng(seed=seed)

    def get_measurements(self, n_sources: int, n_measurements_per_source: int) -> List[Measurement]:
        """
        Generates measurements with the values of the same source measurements differing by the measurement error, and
        the values of the different source measurements drawn randomly from the distribution.

        :param n_sources: number of sources to generate
        :param n_measurements_per_source: number of measurements per source to generate
        :return: list of all generated measurements
        """
        n_dimensions = 3
        n_measurements = n_measurements_per_source * n_sources
        source_means = self.generator.normal(self.population_mean, self.population_std, (n_sources, n_dimensions))
        measurements = []
<<<<<<< HEAD
        for i in range(n_same_source):
            measurements.append(Measurement(source=Source(id=i, extra={}),
                                            value=np.array([real_value[i]]), extra={}, id=1, sample=Sample(i)))
            measurements.append(Measurement(source=Source(id=i, extra={}),
                                            value=np.array([obs_value[i]]), extra={}, id=1,
                                            sample=Sample(i+n_same_source)))
        for i in range(min(n_same_source, n_diff_source)):
            measurements.append(Measurement(source=Source(id=n_same_source + i, extra={}),
                                            value=np.array([other_value[i]]), extra={}, id=1,
                                            sample=Sample(i + n_same_source * 2)))
=======
        for i, mean in enumerate(source_means):
            source = Source(id=i, extra={})
            measurement_errors = self.generator.normal(0, self.source_std, (n_measurements, n_dimensions))
            for j, value in enumerate(measurement_errors):
                measurements.append(Measurement(source=source,
                                                value=value + mean, extra={}, id=f'{i}_{j}'))
>>>>>>> 580f51c1
        return measurements

    def __repr__(self):
        return (f"{self.__class__.__name__}(mean={self.population_mean}, sigma={self.population_std}, "
                f"trace_measurement_stdev={self.source_std})")


class SynthesizedNormalDataset(Dataset):
    def __init__(self, population_mean: float,
                 population_std: float,
                 source_std: float,
                 n_sources: int,
                 n_measurements_per_source: int, seed: int):
        super().__init__()
        self.simulator = NormalPairsSimulator(population_mean=population_mean,
                                              population_std=population_std,
                                              source_std=source_std,
                                              seed=seed)
        self.measurements = self.simulator.get_measurements(n_sources, n_measurements_per_source)<|MERGE_RESOLUTION|>--- conflicted
+++ resolved
@@ -34,25 +34,12 @@
         n_measurements = n_measurements_per_source * n_sources
         source_means = self.generator.normal(self.population_mean, self.population_std, (n_sources, n_dimensions))
         measurements = []
-<<<<<<< HEAD
-        for i in range(n_same_source):
-            measurements.append(Measurement(source=Source(id=i, extra={}),
-                                            value=np.array([real_value[i]]), extra={}, id=1, sample=Sample(i)))
-            measurements.append(Measurement(source=Source(id=i, extra={}),
-                                            value=np.array([obs_value[i]]), extra={}, id=1,
-                                            sample=Sample(i+n_same_source)))
-        for i in range(min(n_same_source, n_diff_source)):
-            measurements.append(Measurement(source=Source(id=n_same_source + i, extra={}),
-                                            value=np.array([other_value[i]]), extra={}, id=1,
-                                            sample=Sample(i + n_same_source * 2)))
-=======
         for i, mean in enumerate(source_means):
             source = Source(id=i, extra={})
             measurement_errors = self.generator.normal(0, self.source_std, (n_measurements, n_dimensions))
-            for j, value in enumerate(measurement_errors):
-                measurements.append(Measurement(source=source,
-                                                value=value + mean, extra={}, id=f'{i}_{j}'))
->>>>>>> 580f51c1
+            for j, error in enumerate(measurement_errors):
+                measurements.append(Measurement(source=source, sample=Sample(id=j),
+                                                value=mean+error, extra={}, id=1))
         return measurements
 
     def __repr__(self):
