--- conflicted
+++ resolved
@@ -194,16 +194,10 @@
                                 extra={'filename': filename_a, 'net_duration': float(info_a['net duration']),
                                        'actual_duration': duration, 'auto': info_a['auto']}))
             elif source_id_a.lower() in ['case', 'zaken', 'zaak']:
-<<<<<<< HEAD
                 measurements.append(Measurement(Source(id=source_id_a, extra={}), id=recording_id_a,
                                                 is_like_reference=is_like_reference, is_like_trace=is_like_trace,
                                                 extra={'filename': filename_a, 'actual_duration': duration}))
-        self.measurements = measurements
-=======
-                measurements.append(Measurement(Source(id=source_id_a, extra={}), extra={'filename': filename_a,
-                                                'actual_duration': duration}))
         return measurements
->>>>>>> 2b19513a
 
     @staticmethod
     def get_ids_and_duration_from_filename(filename: str) -> Tuple[str, str, int]:
