--- conflicted
+++ resolved
@@ -110,14 +110,9 @@
 
 
 class GlassDataset(Dataset):
-<<<<<<< HEAD
-    def __init__(self, measurements_folder: Optional[PathLike] = None):
+    def __init__(self, measurements_folder: Optional[PathLike] = None, **kwargs):
         self.measurements_folder = measurements_folder
-        super().__init__()
-=======
-    def __init__(self, **kwargs):
         super().__init__(**kwargs)
->>>>>>> fc8fd58d
 
         glass_files = ['duplo.csv', 'training.csv', 'triplo.csv']
         if not self.measurements_folder:
