--- conflicted
+++ resolved
@@ -5,13 +5,7 @@
 from typing import Optional, List, Set, Union, Mapping, Iterator
 
 import numpy as np
-<<<<<<< HEAD
-import pandas as pd
 from sklearn.model_selection import GroupShuffleSplit
-=======
-from lir.transformers import InstancePairing, AbsDiffTransformer
-from sklearn.model_selection import ShuffleSplit, GroupShuffleSplit
->>>>>>> 0ecc4c9e
 from tqdm import tqdm
 
 from lrbenchmark.data.models import Measurement, Source, MeasurementPair
@@ -73,95 +67,10 @@
         return pairing_function.transform(self.measurements, seed=seed)
 
 
-<<<<<<< HEAD
 class XTCDataset(Dataset):
-    def __init__(self, n_splits):
-        super().__init__(n_splits)
-
-        data_file = 'Champ_data.csv'
-        url = "https://raw.githubusercontent.com/NetherlandsForensicInstitute/placeholder"  # todo publish to github
-        print(f"{self.__repr__()} is not yet available for download")
-        xtc_folder = os.path.join('resources', 'drugs_xtc')
-        download_dataset_file(xtc_folder, data_file, url)
-        df = pd.read_csv(os.path.join(xtc_folder, data_file), delimiter=',')
-        features = ["Diameter", "Thickness", "Weight", "Purity"]
-
-        X = df[features].to_numpy()
-        y = df['batchnumber'].to_numpy()
-=======
-class MeasurementPairsDataset(Dataset):
-    def __init__(self, measurement_pairs: Optional[List[MeasurementPair]] = None):
-        super().__init__()
-        self.measurement_pairs = measurement_pairs
-
-    @property
-    def source_ids(self) -> Set[int]:
-        return set(chain.from_iterable(
-            [[mp.measurement_a.source.id, mp.measurement_b.source.id] for mp in self.measurement_pairs]))
-
-    def get_x(self) -> np.ndarray:
-        return np.array([mp.get_x() for mp in self.measurement_pairs])
-
-    def get_y(self) -> np.ndarray:
-        return np.array([mp.get_y() for mp in self.measurement_pairs])
-
-    def get_splits(self,
-                   train_size: Optional[Union[float, int]] = 0.8,
-                   validate_size: Optional[Union[float, int]] = 0.2,
-                   n_splits: Optional[int] = 1,
-                   seed: int = None) -> Iterable[Dataset]:
-        # TODO: allow specific source splits
-        """
-        This function splits the measurement pairs in a dataset into two splits, as specified by the
-        provided parameters. All measurement (pairs) from the same source are in the same split.
-
-        :param train_size: size of the train set. Can be a float, to indicate a fraction, or an integer to indicate an
-                           absolute number of measurement pairs in each split.  If not
-                           specified, is the complement of the validate_size.
-        :param validate_size: size of the validation set. Can be a float, to indicate a fraction, or an integer to
-                          indicate an absolute number of measurements pairs in each split. If not specified, is the
-                           complement of the train_size.
-        :param n_splits: number of splits to ...
-        :param seed: seed to ensure repeatability of the split
-        """
-        s = ShuffleSplit(n_splits=n_splits, random_state=seed, train_size=train_size, test_size=validate_size)
-        source_ids = list(self.source_ids)
-        for split in s.split(source_ids):
-            yield [MeasurementPairsDataset(measurement_pairs=list(filter(
-                lambda mp: mp.measurement_a.source.id in np.array(source_ids)[
-                    split_idx] and mp.measurement_b.source.id in np.array(source_ids)[split_idx],
-                self.measurement_pairs))) for split_idx in split]
-
-    def get_x_y_pairs(self,
-                      seed: Optional[int] = None,
-                      transformer: Optional[Callable] = AbsDiffTransformer) -> XYType:
-        """
-        Transforms a dataset into same source and different source pairs and
-        returns two arrays of X_pairs and y_pairs where the X_pairs are by
-        default transformed to the absolute difference between two pairs. If
-        pairs are already available, we return those.
-
-        Note that this method is different from sklearn TransformerMixin
-        because it also transforms y.
-        """
-        if 'score' in self.measurement_pairs[0].extra.keys():
-            return self.get_x(), self.get_y()
-        # If the measurement pair has no score, the values of the individual measurements first need to be
-        # transformed to scores
-        else:
-            # the shape of the measurement values should be (m, f,2), with m=number of pairs, f=number of features
-            # and 2 values (for the two measurements), to be compatible with the transformation function
-            X_pairs = np.array([mp.get_measurement_values() for mp in self.measurement_pairs])
-            y_pairs = np.array([mp.is_same_source for mp in self.measurement_pairs])
-            X_pairs = transformer().transform(X_pairs)
-            return X_pairs, y_pairs
-
-
-class XTCDataset(MeasurementsDataset):
     def __init__(self, measurements_path):
         self.measurements_path = measurements_path
         super().__init__()
->>>>>>> 0ecc4c9e
 
         with open(self.measurements_path, "r") as f:
             reader = csv.DictReader(f)
