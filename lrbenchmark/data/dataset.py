import csv
import os
import urllib.request
from abc import ABC, abstractmethod
from functools import partial
from itertools import chain
from typing import Iterable, Optional, Callable, List, Set, Union, Mapping

import numpy as np
import pandas as pd
from lir.transformers import InstancePairing, AbsDiffTransformer
from sklearn.model_selection import ShuffleSplit, GroupShuffleSplit
from tqdm import tqdm

from lrbenchmark.data.models import Measurement, Source, MeasurementPair
from lrbenchmark.typing import XYType


class Dataset(ABC):
    @abstractmethod
    def get_splits(self,
                   train_size: Optional[Union[float, int]] = 0.8,
                   validate_size: Optional[Union[float, int]] = 0.2,
                   n_splits: Optional[int] = 1,
                   seed: int = None) -> Iterable['Dataset']:
        """
        Retrieve data from this dataset.

        This function is responsible for splitting the data in subset for
        training and testing in a way that is appropriate for the data set.
        Depending on the implementation, the data set may be returned at once,
        as a K-fold series, or otherwise.

        Parameters
        ----------
        seed : int, optional
            Random seed to be used for splitting. The default is None.
        train_size: int, float, optional
            Fraction or number of data points to use for the training set. The default is 0.8, and if not specified,
            the complement of the test size will be used
        validate_size: int, float, optional
            Fraction or number of data points to use for the validation set. The default is 0.2, and if not specified,
            the complement of the train size will be used
        n_splits: int, optional
            Number of splits to ...

        Returns
        -------
        Iterable['Dataset']
            one or more Datasets as an iterable, each element being a subset
            of the original Dataset consisting of measurements and/or measurement
            pairs.

        """
        raise NotImplementedError


class MeasurementsDataset(Dataset):
    def __init__(self, measurements: Optional[List[Measurement]] = None):
        super().__init__()
        self.measurements = measurements

    @property
    def source_ids(self) -> Set[int]:
        return {m.source.id for m in self.measurements}

    def get_x(self) -> np.ndarray:
        return np.array([m.get_x() for m in self.measurements])

    def get_y(self) -> np.ndarray:
        return np.array([m.get_y() for m in self.measurements])

    def get_splits(self,
                   train_size: Optional[Union[float, int]] = 0.8,
                   validate_size: Optional[Union[float, int]] = 0.2,
                   n_splits: Optional[int] = 1,
                   seed: int = None) -> Iterable[Dataset]:
        # TODO: allow specific source splits
        """
        This function splits the measurements in a dataset into two splits, as specified by the
        provided parameters. Every source is in exactly one split.

        :param train_size: size of the train set. Can be a float, to indicate a fraction, or an integer to indicate an
                           absolute number of sources in each
                           split. If not specified, is the complement of the validate_size.
        :param validate_size: size of the validation set. Can be a float, to indicate a fraction, or an integer to
                          indicate an absolute number of sources
                          in each split. If not specified, is the complement of the train_size.
        :param n_splits: number of splits to ...
        :param seed: seed to ensure repeatability of the split

        """
        s = GroupShuffleSplit(n_splits=n_splits, random_state=seed, train_size=train_size, test_size=validate_size)
        source_ids = [m.source.id for m in self.measurements]

        for split in s.split(self.measurements, groups=source_ids):
            yield [MeasurementsDataset(measurements=list(map(lambda i: self.measurements[i], split_idx)))
                   for split_idx in split]

    def get_x_y_pairs(self,
                      seed: Optional[int] = None,
                      pairing_function: Optional[Callable] = partial(InstancePairing,
                                                                     different_source_limit='balanced'),
                      transformer: Optional[Callable] = AbsDiffTransformer) -> XYType:
        """
        Transforms a dataset into same source and different source pairs and
        returns two arrays of X_pairs and y_pairs where the X_pairs are by
        default transformed to the absolute difference between two pairs.

        Note that this method is different from sklearn TransformerMixin
        because it also transforms y.
        """
        X, y = self.get_x(), self.get_y()
        X_pairs, y_pairs = pairing_function(seed=seed).transform(X, y)
        X_pairs = transformer().transform(X_pairs)
        return X_pairs, y_pairs


class MeasurementPairsDataset(Dataset):
    def __init__(self, measurement_pairs: Optional[List[MeasurementPair]] = None):
        super().__init__()
        self.measurement_pairs = measurement_pairs

    @property
    def source_ids(self) -> Set[int]:
        return set(chain.from_iterable(
            [[mp.measurement_a.source.id, mp.measurement_b.source.id] for mp in self.measurement_pairs]))

    def get_x(self) -> np.ndarray:
        return np.array([mp.get_x() for mp in self.measurement_pairs])

    def get_y(self) -> np.ndarray:
        return np.array([mp.get_y() for mp in self.measurement_pairs])

    def get_splits(self,
                   train_size: Optional[Union[float, int]] = 0.8,
                   validate_size: Optional[Union[float, int]] = 0.2,
                   n_splits: Optional[int] = 1,
                   seed: int = None) -> Iterable[Dataset]:
        # TODO: allow specific source splits
        """
        This function splits the measurement pairs in a dataset into two splits, as specified by the
        provided parameters. All measurement (pairs) from the same source are in the same split.

        :param train_size: size of the train set. Can be a float, to indicate a fraction, or an integer to indicate an
                           absolute number of measurement pairs in each split.  If not
                           specified, is the complement of the validate_size.
        :param validate_size: size of the validation set. Can be a float, to indicate a fraction, or an integer to
                          indicate an absolute number of measurements pairs in each split. If not specified, is the
                           complement of the train_size.
        :param n_splits: number of splits to ...
        :param seed: seed to ensure repeatability of the split
        """
        s = ShuffleSplit(n_splits=n_splits, random_state=seed, train_size=train_size, test_size=validate_size)
        source_ids = list(self.source_ids)
        for split in s.split(source_ids):
            yield [MeasurementPairsDataset(measurement_pairs=list(filter(
                lambda mp: mp.measurement_a.source.id in np.array(source_ids)[
                    split_idx] and mp.measurement_b.source.id in np.array(source_ids)[split_idx],
                self.measurement_pairs))) for split_idx in split]

    def get_x_y_pairs(self,
                      seed: Optional[int] = None,
                      transformer: Optional[Callable] = AbsDiffTransformer) -> XYType:
        """
        Transforms a dataset into same source and different source pairs and
        returns two arrays of X_pairs and y_pairs where the X_pairs are by
        default transformed to the absolute difference between two pairs. If
        pairs are already available, we return those.

        Note that this method is different from sklearn TransformerMixin
        because it also transforms y.
        """
        if 'score' in self.measurement_pairs[0].extra.keys():
            return self.get_x(), self.get_y()
        # If the measurement pair has no score, the values of the individual measurements first need to be
        # transformed to scores
        else:
            # the shape of the measurement values should be (m, f,2), with m=number of pairs, f=number of features
            # and 2 values (for the two measurements), to be compatible with the transformation function
            X_pairs = np.array([mp.get_measurement_values() for mp in self.measurement_pairs])
            y_pairs = np.array([mp.is_same_source for mp in self.measurement_pairs])
            X_pairs = transformer().transform(X_pairs)
            return X_pairs, y_pairs


<<<<<<< HEAD
class XTCDataset(CommonSourceDatasetMeasurements):

    def __init__(self, n_splits):
        super().__init__(n_splits)

    def load(self):
        """
        Loads XTC dataset
        """
        data_file = 'xtc_data.csv'
=======
class XTCDataset(MeasurementsDataset):
    def __init__(self, n_splits):
        super().__init__(n_splits)

        data_file = 'Champ_data.csv'
>>>>>>> e80e5ef2
        url = "https://raw.githubusercontent.com/NetherlandsForensicInstitute/placeholder"  # todo publish to github
        print(f"{self.__repr__()} is not yet available for download")
        xtc_folder = os.path.join('resources', 'drugs_xtc')
        download_dataset_file(xtc_folder, data_file, url)
        path = os.path.join(xtc_folder, data_file)

        with open(path, "r") as f:
            reader = csv.DictReader(f)
            measurements = [Measurement(source=Source(id=int(row['batchnumber']), extra={}),
                                        extra={'Measurement': int(row['measurement'])},
                                        value=np.array(list(map(float, row.values()))[2:])) for row in reader]


<<<<<<< HEAD
        self.measurements = measurements
=======
        self.measurements = None, X, y
>>>>>>> e80e5ef2

    def __repr__(self):
        return "XTC dataset"


class GlassDataset(MeasurementsDataset):
    def __init__(self):
        super().__init__()

        datasets = {'duplo.csv': 'https://raw.githubusercontent.com/NetherlandsForensicInstitute/'
                                 'elemental_composition_glass/main/duplo.csv',
                    'training.csv': 'https://raw.githubusercontent.com/NetherlandsForensicInstitute/'
                                    'elemental_composition_glass/main/training.csv',
                    'triplo.csv': 'https://raw.githubusercontent.com/NetherlandsForensicInstitute/'
                                  'elemental_composition_glass/main/triplo.csv'}
        glass_folder = os.path.join('resources', 'glass')

        measurements = []
        max_item = 0
        for file, url in datasets.items():
            download_dataset_file(glass_folder, file, url)
            path = os.path.join(glass_folder, file)
            with open(path, "r") as f:
                reader = csv.DictReader(f)
                measurements_tmp = [Measurement(source=Source(id=int(row['Item']) + max_item, extra={}),
                                                extra={'Piece': int(row['Piece'])},
                                                # the values consist of measurements of ten elemental compositions,
                                                # which start at the fourth position of each row
                                                value=np.array(list(map(float, row.values()))[3:])) for row in reader]
                # The item values start with 1 in each file, this is making it ascending across different files
                max_item = measurements_tmp[-1].source.id
                measurements.extend(measurements_tmp)
        self.measurements = measurements

    def __repr__(self):
        return "Glass dataset"


class ASRDataset(MeasurementPairsDataset):
    """
    A dataset containing paired measurements for the purpose of automatic speaker recognition.
    """
    def __init__(self, measurements_path, sources_path):
        self.measurements_path = measurements_path  # TODO: besluiten waar data te laten, nu nog inlezen vanaf schijf
        self.sources_path = sources_path
        super().__init__()

        with open(self.measurements_path, "r") as f:
            reader = csv.reader(f)
            data = list(reader)
        header_measurement_data = np.array(data[0][1:])
        measurement_data = np.array(data)[1:, 1:]

        recording_data = self.load_recording_annotations()

        mps = []
        for i in tqdm(range(measurement_data.shape[0]), desc='Reading recording measurement data'):
            filename_a = header_measurement_data[i]
            info_a = recording_data.get(filename_a.replace('_30s', ''))
            source_id_a = filename_a.split("_")[0]
            if info_a:  # check whether there is recording info present for the first file
                for j in range(i, measurement_data.shape[1]):
                    filename_b = header_measurement_data[j]
                    info_b = recording_data.get(filename_b.replace('_30s', ''))
                    source_id_b = filename_b.split("_")[0]
                    if info_b:  # check whether there is recording info present for the other file
                        mps.append(MeasurementPair(Measurement(Source(id=source_id_a,
                                                                      extra={'sex': info_a['sex'],
                                                                             'age': info_a['beller_leeftijd']}),
                                                               extra={'filename': filename_a,
                                                                      'net_duration': float(
                                                                          info_a['net duration'])}),
                                                   Measurement(Source(id=source_id_b,
                                                                      extra={'sex': info_b['sex'],
                                                                             'age': info_a['beller_leeftijd']}),
                                                               extra={'filename': filename_b,
                                                                      'net_duration': float(
                                                                          info_b['net duration'])}),
                                                   extra={'score': float(measurement_data[i, j])}))
        self.measurement_pairs = mps

    def load_recording_annotations(self) -> Mapping[str, Mapping[str, str]]:
        """
        Read annotations containing information of the recording and speaker.
        """
        with open(self.sources_path, 'r') as f:
            reader = csv.DictReader(f, delimiter='\t')
            data = list(reader)

        return {elt['filename']: elt for elt in data}

    def __repr__(self):
        return "ASR dataset"


def download_dataset_file(folder: str, file: str, url: str):
    location = os.path.join(folder, file)
    if not os.path.isfile(location):
        print(f'downloading {file}')
        try:
            urllib.request.urlretrieve(url, location)
        except Exception as e:
            print(f"Could not download {file} because of: {e}")<|MERGE_RESOLUTION|>--- conflicted
+++ resolved
@@ -184,24 +184,11 @@
             return X_pairs, y_pairs
 
 
-<<<<<<< HEAD
-class XTCDataset(CommonSourceDatasetMeasurements):
-
-    def __init__(self, n_splits):
-        super().__init__(n_splits)
-
-    def load(self):
-        """
-        Loads XTC dataset
-        """
-        data_file = 'xtc_data.csv'
-=======
 class XTCDataset(MeasurementsDataset):
     def __init__(self, n_splits):
         super().__init__(n_splits)
 
-        data_file = 'Champ_data.csv'
->>>>>>> e80e5ef2
+        data_file = 'xtc_data.csv'
         url = "https://raw.githubusercontent.com/NetherlandsForensicInstitute/placeholder"  # todo publish to github
         print(f"{self.__repr__()} is not yet available for download")
         xtc_folder = os.path.join('resources', 'drugs_xtc')
@@ -215,11 +202,7 @@
                                         value=np.array(list(map(float, row.values()))[2:])) for row in reader]
 
 
-<<<<<<< HEAD
         self.measurements = measurements
-=======
-        self.measurements = None, X, y
->>>>>>> e80e5ef2
 
     def __repr__(self):
         return "XTC dataset"
