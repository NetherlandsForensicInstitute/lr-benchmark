import csv
import logging
import os
import urllib.request
from abc import ABC
<<<<<<< HEAD
from typing import Optional, List, Set, Union, Mapping, Iterator, Tuple
=======
from typing import Optional, List, Set, Union, Mapping, Iterator, Iterable, Tuple
>>>>>>> 59660ecf

import numpy as np
from sklearn.model_selection import GroupShuffleSplit
from tqdm import tqdm

from lrbenchmark.data.models import Measurement, Source, MeasurementPair
from lrbenchmark.pairing import CartesianPairing, BasePairing
from lrbenchmark.typing import PathLike

LOG = logging.getLogger(__name__)


class Dataset(ABC):
    def __init__(self,
                 measurements: Optional[List[Measurement]] = None,
                 holdout_source_ids: Optional[Iterable[Union[int, str]]] = None):
        """
        :param holdout_source_ids: provide the precise sources to include in the holdout data.
        """
        super().__init__()
        self.measurements = measurements
        self.holdout_source_ids = holdout_source_ids

    @property
    def source_ids(self) -> Set[int]:
        return {m.source.id for m in self.measurements}

    def get_x(self) -> np.ndarray:
        return np.array([m.get_x() for m in self.measurements])

    def get_y(self) -> np.ndarray:
        return np.array([m.get_y() for m in self.measurements])

    def get_splits(self,
                   train_size: Optional[Union[float, int]] = None,
                   validate_size: Optional[Union[float, int]] = None,
                   n_splits: Optional[int] = 1,
                   seed: int = None) -> Iterator['Dataset']:
        # TODO: allow specific source splits
        """
        This function splits the measurements in a dataset into two splits, as specified by the
        provided parameters. Every source is in exactly one split.
        :param train_size: size of the train set. Can be a float, to indicate a fraction, or an integer to indicate an
                           absolute number of sources in each
                           split. If not specified, is the complement of the validate_size if provided, else 0.8.
        :param validate_size: size of the validation set. Can be a float, to indicate a fraction, or an integer to
                          indicate an absolute number of sources
                          in each split. If not specified, is the complement of the train_size if provided, else 0.2.

        :param n_splits: number of splits to ...
        :param seed: seed to ensure repeatability of the split

        """
        source_ids = [m.source.id for m in self.measurements]

        s = GroupShuffleSplit(n_splits=n_splits, random_state=seed, train_size=train_size, test_size=validate_size)

        for split in s.split(self.measurements, groups=source_ids):
            yield [Dataset(measurements=list(map(lambda i: self.measurements[i], split_idx))) for split_idx in
                   split]

    def split_off_holdout_set(self) -> Tuple[Optional['Dataset'], 'Dataset']:
        """
        if holdout source ids were provided, returns the dataset with those sources, and the dataset of the complement

        if no hold source ids were provided, returns None and this set itself
        """
        if self.holdout_source_ids:
            holdout_measurements = [measurement for measurement in self.measurements if
                                    measurement.source.id in self.holdout_source_ids]
            other_measurements = [measurement for measurement in self.measurements if
                                  measurement.source.id not in self.holdout_source_ids]
            return Dataset(measurements=holdout_measurements), Dataset(measurements=other_measurements)
        return None, self

    def get_pairs(self,
                  seed: Optional[int] = None,
                  pairing_function: BasePairing = CartesianPairing(),
                  split_trace_reference: Optional[bool] = False) -> List[MeasurementPair]:
        """
        Transforms a dataset into same source and different source pairs and
        returns two arrays of X_pairs and y_pairs where the X_pairs are by
        default transformed to the absolute difference between two pairs.

        Note that this method is different from sklearn TransformerMixin
        because it also transforms y.
        """
        if split_trace_reference and all(m.is_like_reference is None for m in self.measurements):
            raise ValueError("Want to split trace and reference measurements, but attribute 'is_like_reference' is not "
                             "set for any measurement.")
        return pairing_function.transform(self.measurements, seed=seed, split_trace_reference=split_trace_reference)


class XTCDataset(Dataset):
    def __init__(self, measurements_path, **kwargs):
        self.measurements_path = measurements_path
        super().__init__(**kwargs)

        with open(self.measurements_path, "r") as f:
            reader = csv.DictReader(f)
            measurements = [Measurement(source=Source(id=int(row['batchnumber']), extra={}),
                                        extra={'Repeat': int(row['measurement'])},
                                        value=np.array(list(map(float, row.values()))[2:])) for row in reader]
        self.measurements = measurements

    def __repr__(self):
        return "XTC dataset"


class GlassDataset(Dataset):
    def __init__(self, measurements_folder: Optional[PathLike] = None, **kwargs):
        self.measurements_folder = measurements_folder
        super().__init__(**kwargs)

        glass_files = ['duplo.csv', 'training.csv', 'triplo.csv']
        if not self.measurements_folder:
            path = 'https://raw.githubusercontent.com/NetherlandsForensicInstitute/elemental_composition_glass/main/'
            glass_folder = os.path.join('resources', 'glass')
            for file in glass_files:
                download_dataset_file(glass_folder, file, os.path.join(path, file))
            self.measurements_folder = glass_folder

        measurements = []
        max_item = 0
        for file in glass_files:
            path = os.path.join(self.measurements_folder, file)
            with open(path, "r") as f:
                reader = csv.DictReader(f)
                measurements_tmp = [Measurement(source=Source(id=int(row['Item']) + max_item, extra={}),
                                                extra={'Piece': int(row['Piece'])},
                                                # the values consist of measurements of ten elemental compositions,
                                                # which start at the fourth position of each row
                                                value=np.array(list(map(float, row.values()))[3:])) for row in reader]
                # The item values start with 1 in each file, this is making it ascending across different files
                max_item = measurements_tmp[-1].source.id
                measurements.extend(measurements_tmp)
        self.measurements = measurements

    def __repr__(self):
        return "Glass dataset"


class ASRDataset(Dataset):
    """
    A dataset containing paired measurements for the purpose of automatic speaker recognition.
    """

<<<<<<< HEAD
    def __init__(self, scores_path, meta_info_path, source_filter, reference_typicalities, trace_typicalities):
        self.scores_path = scores_path
        self.meta_info_path = meta_info_path
        self.source_filter = source_filter or {}
        self.reference_typicalities = reference_typicalities or {}
        self.trace_typicalities = trace_typicalities or {}
        super().__init__()
=======
    def __init__(self, scores_path, meta_info_path, **kwargs):
        self.scores_path = scores_path
        self.meta_info_path = meta_info_path
        super().__init__(**kwargs)
>>>>>>> 59660ecf

        with open(self.scores_path, "r") as f:
            reader = csv.reader(f)
            data = list(reader)
        header_measurement_data = np.array(data[0][1:])
        measurement_data = np.array(data)[1:, 1:]

        recording_data = self.load_recording_annotations()

        measurements = []
        for i in tqdm(range(measurement_data.shape[0]), desc='Reading recording measurement data'):
            filename_a = header_measurement_data[i]
            source_id_a, duration = self.get_source_id_duration_from_filename(filename_a)
            info_a = recording_data.get(filename_a.replace('_' + str(duration) + 's', ''))
            if info_a and all([info_a.get(key) == val for key, val in self.source_filter.items()]):
                if all([info_a.get(key) == val for key, val in self.reference_typicalities.items()]):
                    is_like_reference = True
                else:
                    is_like_reference = False

                if all([info_a.get(key) == val for key, val in self.trace_typicalities.items()]):
                    is_like_trace = True
                else:
                    is_like_trace = False

                measurements.append(Measurement(
<<<<<<< HEAD
                                Source(id=source_id_a, extra={'sex': info_a['sex'], 'age': info_a['beller_leeftijd']}),
                                is_like_reference=is_like_reference, is_like_trace=is_like_trace,
                                extra={'filename': filename_a, 'net_duration': float(info_a['net duration']),
                                       'actual_duration': duration, 'auto': info_a['auto']}))
=======
                    Source(id=source_id_a, extra={'sex': info_a['sex'], 'age': info_a['beller_leeftijd']}),
                    extra={'filename': filename_a, 'net_duration': float(info_a['net duration'])}))
>>>>>>> 59660ecf
        self.measurements = measurements

    @staticmethod
    def get_source_id_duration_from_filename(filename: str) -> Tuple[str, int]:
        """
        Retrieve the source id and actual duration of the recording from the file name.
        """
        source_id, _, duration = filename.split("_")
        duration = duration.split("s")[0]
        return source_id, int(duration)


    def load_recording_annotations(self) -> Mapping[str, Mapping[str, str]]:
        """
        Read annotations containing information of the recording and speaker.
        """
        with open(self.meta_info_path, 'r') as f:
            reader = csv.DictReader(f, delimiter='\t')
            data = list(reader)

        return {elt['filename']: elt for elt in data}

    def __repr__(self):
        return "ASR dataset"


def download_dataset_file(folder: str, file: str, url: str):
    location = os.path.join(folder, file)
    if not os.path.isfile(location):
        print(f'downloading {file}')
        try:
            urllib.request.urlretrieve(url, location)
        except Exception as e:
            print(f"Could not download {file} because of: {e}")<|MERGE_RESOLUTION|>--- conflicted
+++ resolved
@@ -3,11 +3,7 @@
 import os
 import urllib.request
 from abc import ABC
-<<<<<<< HEAD
-from typing import Optional, List, Set, Union, Mapping, Iterator, Tuple
-=======
 from typing import Optional, List, Set, Union, Mapping, Iterator, Iterable, Tuple
->>>>>>> 59660ecf
 
 import numpy as np
 from sklearn.model_selection import GroupShuffleSplit
@@ -155,20 +151,13 @@
     A dataset containing paired measurements for the purpose of automatic speaker recognition.
     """
 
-<<<<<<< HEAD
-    def __init__(self, scores_path, meta_info_path, source_filter, reference_typicalities, trace_typicalities):
+    def __init__(self, scores_path, meta_info_path, source_filter, reference_typicalities, trace_typicalities, **kwargs):
         self.scores_path = scores_path
         self.meta_info_path = meta_info_path
         self.source_filter = source_filter or {}
         self.reference_typicalities = reference_typicalities or {}
         self.trace_typicalities = trace_typicalities or {}
-        super().__init__()
-=======
-    def __init__(self, scores_path, meta_info_path, **kwargs):
-        self.scores_path = scores_path
-        self.meta_info_path = meta_info_path
         super().__init__(**kwargs)
->>>>>>> 59660ecf
 
         with open(self.scores_path, "r") as f:
             reader = csv.reader(f)
@@ -195,15 +184,10 @@
                     is_like_trace = False
 
                 measurements.append(Measurement(
-<<<<<<< HEAD
                                 Source(id=source_id_a, extra={'sex': info_a['sex'], 'age': info_a['beller_leeftijd']}),
                                 is_like_reference=is_like_reference, is_like_trace=is_like_trace,
                                 extra={'filename': filename_a, 'net_duration': float(info_a['net duration']),
                                        'actual_duration': duration, 'auto': info_a['auto']}))
-=======
-                    Source(id=source_id_a, extra={'sex': info_a['sex'], 'age': info_a['beller_leeftijd']}),
-                    extra={'filename': filename_a, 'net_duration': float(info_a['net duration'])}))
->>>>>>> 59660ecf
         self.measurements = measurements
 
     @staticmethod
