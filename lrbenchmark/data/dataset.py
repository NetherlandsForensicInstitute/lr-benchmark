--- conflicted
+++ resolved
@@ -195,20 +195,7 @@
                            complement of the train_size.
         :param n_splits: number of splits to ...
         :param seed: seed to ensure repeatability of the split
-<<<<<<< HEAD
-        """
-        if self.measurements:
-            yield from self.get_splits_measurements(group_by_source, stratified, train_size, test_size, seed)
-        else:  # split the measurement_pairs:
-            yield from self.get_splits_measurement_pairs(group_by_source, stratified, train_size, test_size, seed)
-
-    def get_splits_measurement_pairs(self, group_by_source: bool, stratified: bool,
-                                     train_size: Optional[Union[float, int]], test_size: Optional[Union[float, int]],
-                                     seed: int) -> Iterable[Dataset]:
-        """
-=======
-
->>>>>>> d0ea221b
+
         When splitting measurement pairs, a regular split is performed when both group and stratified are False. A
         split based on y or the source is made when respectively stratified or group are True. It is not possible to
         split with both group and stratified True, as it is not possible to guarantee grouped splits have a similar
@@ -224,57 +211,46 @@
                 y = None
 
             for split in s.split(self.measurement_pairs, y):
-<<<<<<< HEAD
-                yield [CommonSourceKFoldDataset(n_splits=self.n_splits, measurement_pairs=list(
-=======
                 yield [CommonSourceMeasurementPairsDataset(measurement_pairs=list(
->>>>>>> d0ea221b
                     map(lambda i: self.measurement_pairs[i], split_idx))) for split_idx in split]
         if not stratified:
             s = ShuffleSplit(n_splits=n_splits, random_state=seed, train_size=train_size, test_size=validate_size)
             source_ids = list(self.source_ids)
             for split in s.split(source_ids):
-<<<<<<< HEAD
-                yield [CommonSourceKFoldDataset(n_splits=self.n_splits, measurement_pairs=list(filter(
-=======
                 yield [CommonSourceMeasurementPairsDataset(measurement_pairs=list(filter(
->>>>>>> d0ea221b
                     lambda mp: mp.measurement_a.source.id in np.array(source_ids)[
                         split_idx] and mp.measurement_b.source.id in np.array(source_ids)[split_idx],
                     self.measurement_pairs))) for split_idx in split]
         if group_by_source and stratified:
             raise ValueError("Cannot specify both group and stratified when measurement pairs are provided")
 
-<<<<<<< HEAD
-    def get_splits_measurements(self,
-                                group_by_source: bool,
-                                stratified: bool,
-                                train_size: Optional[Union[float, int]],
-                                test_size: Optional[Union[float, int]],
-                                seed: int) -> Iterable[Dataset]:
-        """
-        When splitting measurements, a regular split is performed when both group and stratified are False. If group is
-        True the split can be made based on the sources. Stratification is not applicable if splitting on measurements,
-        as these do not have a y.
-        """
-        if stratified:
-            raise ValueError('It is not possible to split the dataset stratified, when using measurements')
-
-        if not group_by_source:
-            s = ShuffleSplit(n_splits=self.n_splits, random_state=seed, train_size=train_size, test_size=test_size)
-            source_ids = None
+    def get_x_y(self,
+                transformer: Optional[Callable] = AbsDiffTransformer) -> XYType:
+        """
+        Transforms a dataset into same source and different source pairs and
+        returns two arrays of X_pairs and y_pairs where the X_pairs are by
+        default transformed to the absolute difference between two pairs. If
+        pairs are already available, we return those.
+
+        Note that this method is different from sklearn TransformerMixin
+        because it also transforms y.
+        """
+        if 'score' in self.measurement_pairs[0].extra.keys():
+            return self.get_x(), self.get_y()
+        # If the measurement pair has no score, the values of the individual measurements first need to be
+        # transformed to scores
         else:
-            s = GroupShuffleSplit(n_splits=self.n_splits, random_state=seed, train_size=train_size, test_size=test_size)
-            source_ids = [m.source.id for m in self.measurements]
-
-        for split in s.split(self.measurements, groups=source_ids):
-            yield [CommonSourceKFoldDataset(n_splits=self.n_splits,
-                                            measurements=list(map(lambda i: self.measurements[i], split_idx))) for
-                   split_idx in split]
+            # the shape of the measurement values should be (m, f,2), with m=number of pairs, f=number of features
+            # and 2 values (for the two measurements), to be compatible with the transformation function
+            X_pairs = np.array([mp.get_measurement_values() for mp in self.measurement_pairs])
+            y_pairs = np.array([mp.is_same_source for mp in self.measurement_pairs])
+            X_pairs = transformer().transform(X_pairs)
+            return X_pairs, y_pairs
 
     def get_refnorm_split(self,
                           refnorm_size: Optional[Union[float, int]],
-                          seed: int) -> Tuple['CommonSourceKFoldDataset', Optional['CommonSourceKFoldDataset']]:
+                          seed: int) -> Tuple['CommonSourceMeasurementPairsDataset',
+                                              Optional['CommonSourceMeasurementPairsDataset']]:
         """
         Splits the measurement pairs in a dataset (used for training and validation) and a refnorm dataset. The
         split is done based on the source ids. The refnorm dataset is then further processed to contain only those
@@ -289,19 +265,19 @@
         if not refnorm_size:
             return self, None
         dataset, refnorm_dataset = list(
-            self.get_splits(train_size=None, test_size=refnorm_size, group_by_source=True, stratified=False,
+            self.get_splits(train_size=None, validate_size=refnorm_size, group_by_source=True, stratified=False,
                             seed=seed))[0]
         refnorm_measurement_pairs = list(filter(lambda x: (x.measurement_a.source.id in refnorm_dataset.source_ids) ^
                                                           (x.measurement_b.source.id in refnorm_dataset.source_ids),
                                                 self.measurement_pairs))
-        refnorm_dataset = CommonSourceKFoldDataset(n_splits=self.n_splits,
-                                                   measurement_pairs=refnorm_measurement_pairs)
+        refnorm_dataset = CommonSourceMeasurementPairsDataset(measurement_pairs=refnorm_measurement_pairs)
         return dataset, refnorm_dataset
 
     @staticmethod
-    def select_refnorm_measurement_pairs(measurement: Measurement,
-                                         source_ids_to_exclude: List[Union[int, str]],
-                                         refnorm_dataset: 'CommonSourceKFoldDataset') -> List[MeasurementPair]:
+    def select_refnorm_measurement_pairs(
+            measurement: Measurement,
+            source_ids_to_exclude: List[Union[int, str]],
+            refnorm_dataset: 'CommonSourceMeasurementPairsDataset') -> List[MeasurementPair]:
         """
         Finds in the refnorm dataset the measurement pairs for which one of the measurements is equal to the provided
         measurement, and the other measurement has a source_id that is not in the list of source ids to exclude.
@@ -323,7 +299,7 @@
         return selected_measurement_pairs
 
     def perform_refnorm(self,
-                        refnorm_dataset: 'CommonSourceKFoldDataset',
+                        refnorm_dataset: 'CommonSourceMeasurementPairsDataset',
                         source_ids_to_exclude: List[Union[int, str]]):
         """
         Transform the scores of the measurement pairs with reference normalization. For each measurement in the
@@ -349,36 +325,6 @@
             scores_m_b = [mp.score for mp in refnorm_pairs_m_b]
             normalized_score = refnorm(mp.score, scores_m_a, scores_m_b)
             mp.extra['score'] = normalized_score
-
-    def get_x_y_pairs(self,
-                      seed: Optional[int] = None,
-                      pairing_function: Optional[Callable] = partial(InstancePairing,
-                                                                     different_source_limit='balanced'),
-                      transformer: Optional[Callable] = AbsDiffTransformer) -> XYType:
-=======
-    def get_x_y(self,
-                transformer: Optional[Callable] = AbsDiffTransformer) -> XYType:
->>>>>>> d0ea221b
-        """
-        Transforms a dataset into same source and different source pairs and
-        returns two arrays of X_pairs and y_pairs where the X_pairs are by
-        default transformed to the absolute difference between two pairs. If
-        pairs are already available, we return those.
-
-        Note that this method is different from sklearn TransformerMixin
-        because it also transforms y.
-        """
-        if 'score' in self.measurement_pairs[0].extra.keys():
-            return self.get_x(), self.get_y()
-        # If the measurement pair has no score, the values of the individual measurements first need to be
-        # transformed to scores
-        else:
-            # the shape of the measurement values should be (m, f,2), with m=number of pairs, f=number of features
-            # and 2 values (for the two measurements), to be compatible with the transformation function
-            X_pairs = np.array([mp.get_measurement_values() for mp in self.measurement_pairs])
-            y_pairs = np.array([mp.is_same_source for mp in self.measurement_pairs])
-            X_pairs = transformer().transform(X_pairs)
-            return X_pairs, y_pairs
 
 
 class XTCDataset(CommonSourceDataset):
@@ -457,7 +403,7 @@
             reader = csv.reader(f)
             data = list(reader)
         header_measurement_data = np.array(data[0][1:])
-        measurement_data = np.array(data)[1:200, 1:200]
+        measurement_data = np.array(data)[1:, 1:]
 
         recording_data = self.load_recording_annotations()
 
@@ -465,12 +411,12 @@
         for i in tqdm(range(measurement_data.shape[0]), desc='Reading recording measurement data'):
             filename_a = header_measurement_data[i]
             info_a = recording_data.get(filename_a.replace('_30s', ''))
-            source_id_a = int(filename_a.split("_")[0])
+            source_id_a = filename_a.split("_")[0]
             if info_a:  # check whether there is recording info present for the first file
                 for j in range(i + 1, measurement_data.shape[1]):
                     filename_b = header_measurement_data[j]
                     info_b = recording_data.get(filename_b.replace('_30s', ''))
-                    source_id_b = int(filename_b.split("_")[0])
+                    source_id_b = filename_b.split("_")[0]
                     if info_b:  # check whether there is recording info present for the other file
                         mps.append(MeasurementPair(Measurement(Source(id=source_id_a,
                                                                       extra={'sex': info_a['sex'],
