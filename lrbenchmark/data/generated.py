--- conflicted
+++ resolved
@@ -1,35 +1,13 @@
-from collections import namedtuple
 from typing import Iterable, Tuple, List
 
 import numpy as np
-import scipy
 
-<<<<<<< HEAD
 from lrbenchmark.data.dataset import Dataset, CommonSourceKFoldDataset
 from lrbenchmark.data.models import Measurement, MeasurementPair, Source
 
 
 class SynthesizedNormalDataset(Dataset):
     def __init__(self, mean: float, sigma: float, trace_measurement_stdev: float, n_train_instances: int,
-=======
-from lrbenchmark.dataset import Dataset
-from lrbenchmark.typing import TrainTestPair
-
-
-class XYWithTrueLRs(namedtuple("XY", ["X", "y"])):
-    def __new__(cls, X, y, true_lrs):
-        self = super(XYWithTrueLRs, cls).__new__(cls, X, y)
-        self.true_lrs = true_lrs
-        return self
-
-
-class SynthesizedNormalDataset(Dataset):
-    def __init__(self,
-                 mean: float,
-                 sigma: float,
-                 trace_measurement_stdev: float,
-                 n_train_instances: int,
->>>>>>> 62c3ab1c
                  n_test_instances: int):
         super().__init__()
         self.mean = mean
@@ -38,10 +16,7 @@
         self.n_train_instances = n_train_instances
         self.n_test_instances = n_test_instances
 
-<<<<<<< HEAD
-    def get_pairs(self,
-                  n_same_source: int,
-                  n_diff_source: int) -> Tuple[List[MeasurementPair], List[MeasurementPair]]:
+    def get_pairs(self, n_same_source: int, n_diff_source: int) -> Tuple[List[MeasurementPair], List[MeasurementPair]]:
         """
         Generates pairs of measurements with the values of the same source pairs differing by the measurement error, and
         the values of the different source pairs drawn randomly from the distribution. Returns a tuple of a list of same
@@ -55,15 +30,18 @@
         other_value = np.random.normal(self.mean, self.sigma, n_diff_source)
         measurement_error = np.random.normal(0, self.trace_measurement_stdev, n_same_source)
         measured_value = real_value + measurement_error
-        return ([MeasurementPair(
-            measurement_a=Measurement(source=Source(id=i, extra={}), value=real_value[i], extra={}),
-            measurement_b=Measurement(source=Source(id=i, extra={}), value=measured_value[i], extra={}), extra={}) for
-                    i in range(n_same_source)],
-                [MeasurementPair(
-                    measurement_a=Measurement(source=Source(id=n_same_source + i, extra={}), value=other_value[i],
-                                              extra={}),
-                    measurement_b=Measurement(source=Source(id=i, extra={}), value=real_value[i], extra={}),
-                    extra={}) for i in range(min(n_diff_source, n_same_source))])
+        return ([
+                    MeasurementPair(
+                        measurement_a=Measurement(source=Source(id=i, extra={}), value=real_value[i], extra={}),
+                        measurement_b=Measurement(source=Source(id=i, extra={}), value=measured_value[i], extra={}),
+                        extra={}) for i in range(n_same_source)],
+                [
+                    MeasurementPair(
+                        measurement_a=Measurement(source=Source(id=n_same_source + i, extra={}),
+                                                  value=other_value[i], extra={}),
+                        measurement_b=Measurement(source=Source(id=i, extra={}),
+                                                  value=real_value[i], extra={}),
+                        extra={}) for i in range(min(n_diff_source, n_same_source))])
 
     def generate_data(self, n: int) -> Dataset:
         ss_pairs, ds_pairs = self.get_pairs(n // 2, n // 2)
@@ -72,46 +50,6 @@
 
     def get_splits(self, seed: int = None) -> Iterable[Dataset]:
         yield [self.generate_data(self.n_train_instances), self.generate_data(self.n_test_instances)]
-=======
-    def get_same_source_pairs(self, n: int) -> np.ndarray:
-        real_height = np.random.normal(self.mean, self.sigma, n)
-        measurement_error = np.random.normal(0, self.trace_measurement_stdev, n)
-        measured_height = real_height + measurement_error
-        return np.stack([real_height.reshape(n, 1), measured_height.reshape(n, 1)], axis=2)
-
-    def get_different_source_pairs(self, n: int) -> np.ndarray:
-        real_height = np.random.normal(self.mean, self.sigma, n)
-        other_height = np.random.normal(self.mean, self.sigma, n)
-        measurement_error = np.random.normal(0, self.trace_measurement_stdev, n)
-        measured_height = other_height + measurement_error
-        return np.stack([real_height.reshape(n, 1), measured_height.reshape(n, 1)], axis=2)
-
-    def calculate_lr(self, pairs: np.ndarray):
-        real_height = pairs[:, :, 0]
-        measured_height = pairs[:, :, 1]
-        diff = np.abs(real_height - measured_height)
-
-        ss_prob = scipy.stats.norm(self.mean, self.trace_measurement_stdev).pdf(diff)
-        ds_prob = np.array([scipy.stats.norm(real_height[i], self.sigma).pdf(measured_height[i]) for i in
-                            range(len(real_height))])
-
-        return ss_prob / ds_prob
-
-    def generate_data(self, n: int) -> Tuple[np.ndarray, np.ndarray, np.ndarray]:
-        ss_pairs = self.get_same_source_pairs(n//2)
-        ds_pairs = self.get_different_source_pairs(n//2)
-        pairs = np.concatenate([ss_pairs, ds_pairs])
-        labels = np.concatenate([np.ones(n//2), np.zeros(n//2)])
-        real_lrs = self.calculate_lr(pairs)
-        return XYWithTrueLRs(pairs, labels, real_lrs)
-
-    def get_splits(self, seed: int = None) -> Iterable[TrainTestPair]:
-        yield self.generate_data(self.n_train_instances), self.generate_data(self.n_test_instances)
-
-    @property
-    def is_binary(self) -> bool:
-        return True
->>>>>>> 62c3ab1c
 
     def __repr__(self):
         return (f"{self.__class__.__name__}(mean={self.mean}, sigma={self.sigma}, "
