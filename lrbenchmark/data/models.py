--- conflicted
+++ resolved
@@ -31,13 +31,8 @@
     """
 
     source: Source
-<<<<<<< HEAD
     extra: Dict[str, Any]
-    id: Optional[Union[int, str]] = None
-=======
-    extra: Mapping[str, Any]
     id: Union[int, str]
->>>>>>> aab56d1b
     is_like_reference: Optional[bool] = None
     is_like_trace: Optional[bool] = None
     value: Optional[Any] = None
