import csv
import os
import urllib.request
from abc import ABC, abstractmethod
from functools import partial
from itertools import chain
from typing import Iterable, Optional, Callable, List, Set

import numpy as np
import pandas as pd
from lir.transformers import InstancePairing, AbsDiffTransformer
from sklearn.model_selection import KFold, GroupShuffleSplit

from lrbenchmark.data.models import Measurement, Source, MeasurementPair
from lrbenchmark.typing import XYType


class Dataset(ABC):
    @abstractmethod
    def get_splits(self, seed: int = None) -> Iterable['Dataset']:
        """
        Retrieve data from this dataset.

        This function is responsible for splitting the data in subset for
        training and testing in a way that is appropriate for the data set.
        Depending on the implementation, the data set may be returned at once,
        as a K-fold series, or otherwise.

        Parameters
        ----------
        seed : int, optional
            Optional random seed to be used for splitting. The default is None.

        Returns
        -------
        Iterable['Dataset']
            one or more Datasets as an iterable, each element being a subset
            of the original Dataset consisting of measurements and/or measurement
            pairs.

        """
        raise NotImplementedError

    def pop(self, fraction: float, seed: int = None) -> 'Dataset':
        """
        Draws a random sample from the data set.

        The returned data will be removed.

        Parameters
        ----------
        fraction : float
            The size of the sample as a fraction of the _original_ data set
            size, i.e. subsequent calls will return arrays of (approximately)
            the same size.
        seed : int, optional
            Optional random seed. The default is None.

        Raises
        ------
        NotImplementedError
            If the method is not implemented by this data set.

        Returns
        -------
        Dataset
            A 'Dataset' consisting of a subset of the instances of the original
            Dataset.
        """
        raise NotImplementedError


class CommonSourceKFoldDataset(Dataset, ABC):
    def __init__(self, n_splits: Optional[int], measurements: Optional[List[Measurement]] = None,
                 measurement_pairs: Optional[List[MeasurementPair]] = None):
        super().__init__()
        self.n_splits = n_splits
        self.measurements = measurements
        self.measurement_pairs = measurement_pairs

        if self.measurements and self.measurement_pairs:
            raise ValueError("Dataset cannot have both measurements and"
                             "measurement pairs.")
        if self.measurements is None and self.measurement_pairs is None:
            self.load()

    def load(self):
        raise NotImplementedError

    @property
    def source_ids(self) -> Set[int]:
        if self.measurements:
            return set([m.source.id for m in self.measurements])
        else:
            return set(chain.from_iterable(
                [[mp.measurement_a.source.id, mp.measurement_b.source.id] for mp in self.measurement_pairs]))

    def get_x_measurement(self) -> np.ndarray:
        return np.array([m.get_x() for m in self.measurements])

    def get_y_measurement(self) -> np.ndarray:
        return np.array([m.get_y() for m in self.measurements])

    def get_x_y_measurement(self) -> XYType:
        return self.get_x_measurement(), self.get_y_measurement()

    def get_x_measurement_pair(self) -> np.ndarray:
        return np.array([mp.get_x() for mp in self.measurement_pairs])

    def get_y_measurement_pair(self) -> np.ndarray:
        return np.array([mp.get_y() for mp in self.measurement_pairs])

    def get_x_y_measurement_pair(self) -> XYType:
        return self.get_x_measurement_pair(), self.get_y_measurement_pair()

    def get_splits(self, seed: int = None) -> Iterable[Dataset]:
        if self.measurements:  # split the measurements if available
            cv = GroupShuffleSplit(n_splits=self.n_splits, random_state=seed)
            for splits in cv.split(self.measurements, groups=[m.source.id for m in self.measurements]):
                yield [CommonSourceKFoldDataset(n_splits=None, measurements=[self.measurements[i] for i in split]) for
                       split in splits]
        else:  # split the measurement pairs
            kf = KFold(n_splits=self.n_splits)
            source_ids = list(self.source_ids)
            for splits in kf.split(source_ids):
                yield [CommonSourceKFoldDataset(n_splits=None, measurement_pairs=list(filter(
                    lambda mp: mp.measurement_a.source in source_ids[split] and mp.measurement_b.source in source_ids[
                        split], self.measurement_pairs))) for split in splits]

    def get_x_y_pairs(self,
                      seed: Optional[int] = None,
                      pairing_function: Optional[Callable] = partial(InstancePairing,
                                                                     different_source_limit='balanced'),
                      transformer: Optional[Callable] = AbsDiffTransformer) -> XYType:
        """
        Transforms a dataset into same source and different source pairs and
        returns two arrays of X_pairs and y_pairs where the X_pairs are by
        default transformed to the absolute difference between two pairs. If
        pairs are already available, we return those.

        Note that this method is different from sklearn TransformerMixin
        because it also transforms y.
        """
        if self.measurement_pairs:
            return self.get_x_y_measurement_pair()
        else:
            X, y = self.get_x_y_measurement()
            X_pairs, y_pairs = pairing_function(seed=seed).transform(X, y)
            X_pairs = transformer().transform(X_pairs)
            return X_pairs, y_pairs


class XTCDataset(CommonSourceKFoldDataset, ABC):

    def __init__(self, n_splits):
        super().__init__(n_splits)

    def load(self) -> XYType:
        """
        Loads XTC dataset
        """
        data_file = 'Champ_data.csv'
        url = "https://raw.githubusercontent.com/NetherlandsForensicInstitute/placeholder"  # todo publish to github
        print(f"{self.__repr__()} is not yet available for download")
        xtc_folder = os.path.join('resources', 'drugs_xtc')
        download_dataset_file(xtc_folder, data_file, url)
        df = pd.read_csv(os.path.join(xtc_folder, data_file), delimiter=',')
        features = ["Diameter", "Thickness", "Weight", "Purity"]

        X = df[features].to_numpy()
        y = df['batchnumber'].to_numpy()

        return X, y

    def __repr__(self):
        return "XTC dataset"


class GlassDataset(CommonSourceKFoldDataset, ABC):

    def __init__(self, n_splits):
        super().__init__(n_splits)

    def load(self):
        datasets = {
            'duplo.csv': 'https://raw.githubusercontent.com/NetherlandsForensicInstitute/'
                         'elemental_composition_glass/main/duplo.csv',
            'training.csv': 'https://raw.githubusercontent.com/NetherlandsForensicInstitute/'
                            'elemental_composition_glass/main/training.csv',
            'triplo.csv': 'https://raw.githubusercontent.com/NetherlandsForensicInstitute/'
                          'elemental_composition_glass/main/triplo.csv'
        }
        glass_folder = os.path.join('resources', 'glass')

        measurements = []
        max_item = 0
        for file, url in datasets.items():
            download_dataset_file(glass_folder, file, url)
            path = os.path.join(glass_folder, file)
            with open(path, "r") as f:
                reader = csv.DictReader(f)
<<<<<<< HEAD
                measurements_tmp = [
                    Measurement(source=Source(id=int(row['Item']) + max_item, extra={}),
                                extra={'Piece': int(row['Piece'])},
                                # the values consist of measurements of ten elemental
                                # compositions, which start at the fourth position of
                                # each row
                                value=np.array(
                                    list(map(float, row.values()))[3:])) for
                    row in reader]
=======
                measurements_tmp = [Measurement(source=Source(id=int(row['Item']) + max_item, extra={}),
                                                extra={'Piece': int(row['Piece'])},
                                                # the values consists of measurements of ten elemental
                                                # compositions, which start at the fourth position of
                                                # each row
                                                value=np.array(list(map(float, row.values()))[3:])) for row in reader]
>>>>>>> 7902ad40
                # The item values start with 1 in each file,
                # this is making it ascending across different files
                max_item = measurements_tmp[-1].source.id
                measurements.extend(measurements_tmp)
        self.measurements = measurements

    def __repr__(self):
        return "Glass dataset"


class ASRDataset(CommonSourceKFoldDataset, ABC):

    def __init__(self, n_splits, measurements_path, recordings_path):
        self.measurements_path = measurements_path
        self.recordings_path = recordings_path
        super().__init__(n_splits)

    def load(self):
        with open(self.measurements_path, "r") as f:
            reader = csv.reader(f)
            data = list(reader)
        header_measurement_data = np.array(data[0])
        measurement_data = np.array(data)[1:, 1:]

        with open(self.recordings_path, 'r') as f:
            recording_file = f.readlines()
        header_recording_data = recording_file[0].split('\t')
        recording_data = []
        for line in recording_file[1:]:
            recording_data.append(dict(zip(header_recording_data, line.split('\t'))))
        recording_data = {elt['filename']: elt for elt in recording_data}

        measurement_pairs = []
        for i in range(measurement_data.shape[0]):
            for j in range(i, measurement_data.shape[1]):
                filename_a, filename_b = header_measurement_data[i+1], header_measurement_data[j+1]
                info_a, info_b = recording_data[filename_a.split('_30s')[0]+'.wav'], recording_data[filename_b.split('_30s')[0]+'.wav']
                if not info_a or not info_b:
                    raise ValueError(f"No recording information available for file {filename_a} or {filename_b}.")

                mps_tmp = [MeasurementPair(Measurement(Source(id=filename_a.split('_')[0], extra={'sex': info_a['sex'], 'language_id': info_a['languageID'], 'age': info_a['beller_leeftijd']}), extra={'filename': filename_a, 'net_duration': float(info_a['net duration'])}),
                                           Measurement(Source(id=filename_b.split('_')[0], extra={'sex': info_b['sex'], 'language_id': info_a['languageID'], 'age': info_a['beller_leeftijd']}), extra={'filename': filename_b, 'net_duration': float(info_b['net duration'])}),
                                           extra={'score': float(measurement_data[i, j])})]
                measurement_pairs.extend(mps_tmp)
        self.measurement_pairs = measurement_pairs

    def __repr__(self):
        return "ASR dataset"


def download_dataset_file(folder: str, file: str, url: str):
    location = os.path.join(folder, file)
    if not os.path.isfile(location):
        print(f'downloading {file}')
        try:
            urllib.request.urlretrieve(url, location)
        except Exception as e:
            print(f"Could not download {file} because of: {e}")<|MERGE_RESOLUTION|>--- conflicted
+++ resolved
@@ -150,7 +150,7 @@
             return X_pairs, y_pairs
 
 
-class XTCDataset(CommonSourceKFoldDataset, ABC):
+class XTCDataset(CommonSourceKFoldDataset):
 
     def __init__(self, n_splits):
         super().__init__(n_splits)
@@ -176,7 +176,7 @@
         return "XTC dataset"
 
 
-class GlassDataset(CommonSourceKFoldDataset, ABC):
+class GlassDataset(CommonSourceKFoldDataset):
 
     def __init__(self, n_splits):
         super().__init__(n_splits)
@@ -199,24 +199,12 @@
             path = os.path.join(glass_folder, file)
             with open(path, "r") as f:
                 reader = csv.DictReader(f)
-<<<<<<< HEAD
-                measurements_tmp = [
-                    Measurement(source=Source(id=int(row['Item']) + max_item, extra={}),
-                                extra={'Piece': int(row['Piece'])},
-                                # the values consist of measurements of ten elemental
-                                # compositions, which start at the fourth position of
-                                # each row
-                                value=np.array(
-                                    list(map(float, row.values()))[3:])) for
-                    row in reader]
-=======
                 measurements_tmp = [Measurement(source=Source(id=int(row['Item']) + max_item, extra={}),
                                                 extra={'Piece': int(row['Piece'])},
-                                                # the values consists of measurements of ten elemental
+                                                # the values consist of measurements of ten elemental
                                                 # compositions, which start at the fourth position of
                                                 # each row
                                                 value=np.array(list(map(float, row.values()))[3:])) for row in reader]
->>>>>>> 7902ad40
                 # The item values start with 1 in each file,
                 # this is making it ascending across different files
                 max_item = measurements_tmp[-1].source.id
@@ -227,7 +215,7 @@
         return "Glass dataset"
 
 
-class ASRDataset(CommonSourceKFoldDataset, ABC):
+class ASRDataset(CommonSourceKFoldDataset):
 
     def __init__(self, n_splits, measurements_path, recordings_path):
         self.measurements_path = measurements_path
