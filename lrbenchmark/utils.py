--- conflicted
+++ resolved
@@ -1,10 +1,7 @@
-<<<<<<< HEAD
+from typing import Dict, Any, Optional, Iterable
+
 from pathlib import Path
 from typing import Dict, Any, Optional, Mapping, Tuple
-=======
-from typing import Dict, Any, Optional, Iterable
-
->>>>>>> c091c2f7
 from lrbenchmark.data.models import MeasurementPair
 
 
