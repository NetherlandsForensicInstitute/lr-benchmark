from functools import partial
from pathlib import Path
from typing import Any, Union, Optional, Iterable, MutableMapping, Callable, Mapping

from lir import LogitCalibrator, KDECalibrator, ELUBbounder, DummyLogOddsCalibrator, IsotonicCalibrator
from lir.transformers import PercentileRankTransformer, AbsDiffTransformer
from sklearn.discriminant_analysis import QuadraticDiscriminantAnalysis as QDA, LinearDiscriminantAnalysis as LDA
from sklearn.ensemble import GradientBoostingClassifier, RandomForestClassifier
from sklearn.linear_model import LogisticRegression
from sklearn.model_selection import RandomizedSearchCV
from xgboost import XGBClassifier

from lrbenchmark.data.dataset import XTCDataset, GlassDataset, ASRDataset
from lrbenchmark.data.simulation import SynthesizedNormalDataset
from lrbenchmark.load import load_data_config
from lrbenchmark.pairing import CartesianPairing, BalancedPairing
from lrbenchmark.transformers import DummyTransformer, PrecalculatedScorerASR, MeasurementPairScorer

PAIRING = {'cartesian': CartesianPairing, 'balanced': BalancedPairing}

SCORERS = {'precalculated': partial(PrecalculatedScorerASR, **load_data_config('asr')),
           'lda': partial(MeasurementPairScorer, LDA),
           'qda': partial(MeasurementPairScorer, QDA),
           'gb': partial(MeasurementPairScorer, GradientBoostingClassifier),
           'rf': partial(MeasurementPairScorer,
                         lambda: RandomForestClassifier(
                             n_estimators=100,
                             class_weight='balanced')),
           'logit': partial(MeasurementPairScorer,
                            lambda: LogisticRegression(solver='liblinear', class_weight='balanced', max_iter=500)),
<<<<<<< HEAD
           'xgb': partial(MeasurementPairScorer, lambda: XGBClassifier(eval_metric='error', use_label_encoder=False)),
           'rf_optim': partial(MeasurementPairScorer, lambda: RandomizedSearchCV(estimator=RandomForestClassifier(),
                                                                                 param_distributions={
                                                                                     'bootstrap': [True, False],
                                                                                     'max_depth': [10, 20, 30, 40, 50,
                                                                                                   60, 70, 80, 90, 100,
                                                                                                   None],
                                                                                     'max_features': ['auto', 'sqrt'],
                                                                                     'min_samples_leaf': [1, 2, 4],
                                                                                     'min_samples_split': [2, 5, 10],
                                                                                     'n_estimators': [5, 10, 20, 50,
                                                                                                      100]}, n_iter=100,
                                                                                 cv=3))}
=======
           'xgb': partial(MeasurementPairScorer, AbsDiffTransformer,
                          lambda: XGBClassifier(eval_metric='error', use_label_encoder=False)),
           'rf_optim': partial(MeasurementPairScorer, AbsDiffTransformer,
                               lambda: RandomizedSearchCV(estimator=RandomForestClassifier(),
                                                          param_distributions={'bootstrap': [True, False],
                                                                               'max_depth': [10, 20, 30, 40, 50, 60, 70,
                                                                                             80, 90, 100, None],
                                                                               'max_features': ['auto', 'sqrt'],
                                                                               'min_samples_leaf': [1, 2, 4],
                                                                               'min_samples_split': [2, 5, 10],
                                                                               'n_estimators': [5, 10, 20, 50, 100]},
                                                             n_iter=100, cv=3))}
>>>>>>> c354354f

CALIBRATORS = {'logit': LogitCalibrator,
               'elub_logit': partial(ELUBbounder, first_step_calibrator=LogitCalibrator()),
               'kde': KDECalibrator,
               'dummy': DummyLogOddsCalibrator,
               'isotonic': IsotonicCalibrator}

DATASETS = {'asr': ASRDataset,
            'drugs_xtc': XTCDataset,
            'glass': GlassDataset,
            'synthesized_normal': SynthesizedNormalDataset}

PREPROCESSORS = {'dummy': DummyTransformer,
                 'rank_transformer': PercentileRankTransformer,
                 'abs_diff': AbsDiffTransformer}

config_option_dicts = {'scorer': SCORERS,
                       'pairing': PAIRING,
                       'preprocessors': PREPROCESSORS,
                       'dataset': DATASETS,
                       'calibrator': CALIBRATORS}


def parse_config(config: Union[str, Path, Mapping[str, Any]],
                 parsers: Mapping[str, Mapping[Optional[str], Callable]]) -> MutableMapping[str, Any]:
    """
    Recursively parse a `config` mapping consisting of serialized values of
    built-in types (e.g. `str`, `int`, `list`, etc.) and deserialize them by
    applying the appropriate callbacks in `parsers`.

    This function iterates over each `(key, value)` pair in `config`. If the
    `key` matches a `key` in `parsers` and `value` is itself a `Mapping`, the
    corresponding callback in `parsers` (i.e. `parsers[key]`) is used to
    instantiate a Python object from the serialized items in `value`.

    :param config: Mapping[str, Any]
    :param parsers: Optional[Mapping[str, Factory]]
    :return: MutableMapping[str, Any]
    """

    def parse_item(key: str, value: Any) -> Any:
        if isinstance(value, Mapping):
            value = dict(value)
            name = value.pop('name', None)
            value = parse_config(value, parsers)
            if parsers and key in parsers and name in parsers[key]:
                return parsers[key][name](**value)
            return value

        if isinstance(value, Iterable) and not isinstance(value, (str, bytes, bytearray)):
            return [parse_item(key, v) for v in value]

        return value

    return {k: parse_item(k, v) for k, v in config.items()}<|MERGE_RESOLUTION|>--- conflicted
+++ resolved
@@ -18,7 +18,9 @@
 
 PAIRING = {'cartesian': CartesianPairing, 'balanced': BalancedPairing}
 
-SCORERS = {'precalculated': partial(PrecalculatedScorerASR, **load_data_config('asr')),
+SCORERS = {'precalculated_asr': partial(PrecalculatedScorerASR,
+                                    scores_path=load_data_config('asr').dataset['scores_path'],
+                                    meta_info_path=load_data_config('asr').dataset['meta_info_path']),
            'lda': partial(MeasurementPairScorer, LDA),
            'qda': partial(MeasurementPairScorer, QDA),
            'gb': partial(MeasurementPairScorer, GradientBoostingClassifier),
@@ -28,7 +30,6 @@
                              class_weight='balanced')),
            'logit': partial(MeasurementPairScorer,
                             lambda: LogisticRegression(solver='liblinear', class_weight='balanced', max_iter=500)),
-<<<<<<< HEAD
            'xgb': partial(MeasurementPairScorer, lambda: XGBClassifier(eval_metric='error', use_label_encoder=False)),
            'rf_optim': partial(MeasurementPairScorer, lambda: RandomizedSearchCV(estimator=RandomForestClassifier(),
                                                                                  param_distributions={
@@ -42,20 +43,6 @@
                                                                                      'n_estimators': [5, 10, 20, 50,
                                                                                                       100]}, n_iter=100,
                                                                                  cv=3))}
-=======
-           'xgb': partial(MeasurementPairScorer, AbsDiffTransformer,
-                          lambda: XGBClassifier(eval_metric='error', use_label_encoder=False)),
-           'rf_optim': partial(MeasurementPairScorer, AbsDiffTransformer,
-                               lambda: RandomizedSearchCV(estimator=RandomForestClassifier(),
-                                                          param_distributions={'bootstrap': [True, False],
-                                                                               'max_depth': [10, 20, 30, 40, 50, 60, 70,
-                                                                                             80, 90, 100, None],
-                                                                               'max_features': ['auto', 'sqrt'],
-                                                                               'min_samples_leaf': [1, 2, 4],
-                                                                               'min_samples_split': [2, 5, 10],
-                                                                               'n_estimators': [5, 10, 20, 50, 100]},
-                                                             n_iter=100, cv=3))}
->>>>>>> c354354f
 
 CALIBRATORS = {'logit': LogitCalibrator,
                'elub_logit': partial(ELUBbounder, first_step_calibrator=LogitCalibrator()),
