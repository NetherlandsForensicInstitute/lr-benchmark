#!/usr/bin/env python3
import csv
import logging
from datetime import datetime
from typing import Dict, Any, Optional, Mapping

import confidence
import lir.plotting
import lir.util
import matplotlib.pyplot as plt
import numpy as np
from confidence import Configuration
from lir import calculate_lr_statistics, Xy_to_Xn
from sklearn.base import BaseEstimator
from sklearn.metrics import roc_auc_score
from tqdm import tqdm

from lrbenchmark import evaluation
from lrbenchmark.data.dataset import Dataset
from lrbenchmark.load import get_parser, load_data_config
from lrbenchmark.pairing import BasePairing, CartesianPairing, LeaveOneTwoOutPairing
from lrbenchmark.refnorm import perform_refnorm
from lrbenchmark.transformers import BaseScorer
from lrbenchmark.typing import Result
from lrbenchmark.utils import get_experiment_description, prepare_output_file
from params import parse_config, config_option_dicts

LOG = logging.getLogger(__name__)


def fit_and_evaluate(dataset: Dataset,
                     pairing_function: BasePairing,
                     calibrator: BaseEstimator,
                     scorer: BaseScorer,
                     splitting_strategy: Mapping,
                     selected_params: Dict[str, Any] = None,
                     repeats: int = 1) -> Result:
    """
    Fits an LR system on part of the data, and evaluates its performance on the remainder
    """
    validate_lrs = []
    validate_labels = []
    validate_scores = []

    if splitting_strategy['validation']['split_type'] == 'leave_one_out' \
            and isinstance(pairing_function, CartesianPairing):
        LOG.warning(f"Leave one out validation will give you cartesion pairing, not {pairing_function}")

    dataset_refnorm = None
    holdout_set = None
    for idx in tqdm(range(repeats), desc=', '.join(map(str, selected_params.values())) if selected_params else ''):
        # split off the sources that should only be evaluated
        holdout_set, dataset = dataset.split_off_holdout_set()
<<<<<<< HEAD
        if splitting_strategy['refnorm']['split_type'] == 'simple':
            dataset, dataset_refnorm = \
                next(dataset.get_splits(validate_size=splitting_strategy['refnorm']['size'], seed=idx))
        splits = dataset.get_splits(seed=idx, **splitting_strategy['validation'])
        if repeats == 1:
            splits = tqdm(list(splits), 'train - validate splits')
        for dataset_train, dataset_validate in splits:

            train_pairs = dataset_train.get_pairs(pairing_function=pairing_function, seed=idx)

            # if leave one out, take all diff source pairs for 2 sources and all same source pairs for 1 source
            if splitting_strategy['validation']['split_type']=='leave_one_out':
                validate_pairs = dataset_validate.get_pairs(pairing_function=LeaveOneTwoOutPairing(), seed=idx)
            else:
                validate_pairs = dataset_validate.get_pairs(pairing_function=pairing_function, seed=idx)


=======
        if refnorm and refnorm['refnorm_size']:
            dataset, dataset_refnorm = next(dataset.get_splits(validate_size=refnorm['refnorm_size'], seed=idx))
        for dataset_train, dataset_validate in dataset.get_splits(seed=idx,
                                                                  **experiment_config['splitting_strategy']):
            train_pairs = dataset_train.get_pairs(pairing_function=pairing_function, seed=idx,
                                                  filter_on_trace_reference_properties=
                                                  experiment_config.get('filter_on_trace_reference_properties'))
            validate_pairs = dataset_validate.get_pairs(pairing_function=pairing_function, seed=idx,
                                                        filter_on_trace_reference_properties=
                                                        experiment_config.get('filter_on_trace_reference_properties'))
>>>>>>> 65212bd5

            train_scores = scorer.fit_predict(train_pairs)
            validation_scores = scorer.predict(validate_pairs)

            if splitting_strategy['refnorm']['split_type'] in ('simple', 'leave_one_out'):
                train_scores = perform_refnorm(train_scores, train_pairs, dataset_refnorm or dataset_train, scorer)
                validation_scores = perform_refnorm(validation_scores, validate_pairs, dataset_refnorm or dataset_train,
                                                    scorer)

            calibrator.fit(train_scores, np.array([mp.is_same_source for mp in train_pairs]))
            validate_lrs.append(calibrator.transform(validation_scores))
            validate_labels.append([mp.is_same_source for mp in validate_pairs])
            validate_scores.append(validation_scores)

    # retrain with everything, and apply to the holdout (after the repeat loop)
    if holdout_set:
<<<<<<< HEAD
        holdout_pairs = holdout_set.get_pairs(pairing_function=CartesianPairing())
=======
        holdout_pairs = holdout_set.get_pairs(pairing_function=CartesianPairing(),
                                              filter_on_trace_reference_properties=
                                              experiment_config.get('filter_on_trace_reference_properties'))
>>>>>>> 65212bd5
        pairs = dataset.get_pairs(pairing_function=pairing_function, seed=idx)
        scores = scorer.fit_predict(pairs)
        holdout_scores = scorer.predict(holdout_pairs)
        if splitting_strategy['refnorm']['split_type'] in ('simple', 'leave_one_out'):
            scores = perform_refnorm(scores, pairs, dataset_refnorm or dataset, scorer)
            holdout_scores = perform_refnorm(holdout_scores, holdout_pairs, dataset_refnorm or dataset,
                                             scorer)
        calibrator.fit(scores, np.array([mp.is_same_source for mp in pairs]))
        holdout_lrs = calibrator.transform(holdout_scores)

    validate_lrs = np.concatenate(validate_lrs)
    validate_labels = np.concatenate(validate_labels)
    validate_scores = np.concatenate(validate_scores)

    # plotting results for a single experiment
    figs = {}
    fig = plt.figure()
    lir.plotting.lr_histogram(validate_lrs, validate_labels, bins=20)
    figs['lr_distribution'] = fig

    fig = plt.figure()
    lir.plotting.tippett(validate_lrs, validate_labels)
    figs['tippett'] = fig

    fig = plt.figure()
    lir.plotting.calibrator_fit(calibrator, score_range=(min(validate_scores), max(validate_scores)))
    figs['calibrator_fit'] = fig

    fig = plt.figure()
    lir.plotting.score_distribution(validate_scores, validate_labels)
    figs['score distribution and calibrator fit'] = fig

    descriptive_statistics = {'no of sources': len(dataset.source_ids),
                              'no of pairs train (last repeat)': len(train_pairs),
                              'no of pairs validate (last repeat)': len(validate_pairs)}

    # elub bounds
    lr_metrics = calculate_lr_statistics(*Xy_to_Xn(validate_lrs, validate_labels))

    metrics = {'desc': get_experiment_description(selected_params),
               'cllr': lr_metrics.cllr,
               'cllr_min': lr_metrics.cllr_min,
               'cllr_cal': lr_metrics.cllr_cal,
               'auc': roc_auc_score(validate_labels, validate_scores),
               **descriptive_statistics}

    holdout_results = None
    if holdout_set:
        # holdout set was specified, record LRs. Only takes those from the last repeat.
        holdout_results = {str(pair): lr for pair, lr in zip(holdout_pairs, holdout_lrs)}

    return Result(metrics, figs, holdout_results)


def run(exp: evaluation.Setup, config: Configuration) -> None:
    """
    Executes experiments and saves results to file.
    :param exp: Helper class for execution of experiments.
    :param config: configuration
    """

    config_resolved = parse_config(config, config_option_dicts)
    exp_config = config_resolved['experiment']
    exp.parameter('repeats', exp_config['repeats'])
    exp.parameter('splitting_strategy', exp_config['splitting_strategy'])
    exp.parameter('dataset', config_resolved['dataset'])
    parameters = {'pairing_function': exp_config['pairing'],
                  'scorer': exp_config['scorer'],
                  'calibrator': exp_config['calibrator']}

    if [] in parameters.values():
        raise ValueError('Every parameter should have at least one value, '
                         'see README.')

    agg_result, param_sets = [], []
    for param_set, param_values, result in exp.run_full_grid(parameters):
        agg_result.append(result)
        param_sets.append(param_set)

    # create foldername for this run
    folder_name = f'output/{str(datetime.now().strftime("%Y-%m-%d_%H-%M-%S"))}'

    # write results to file
    with open(prepare_output_file(f'{folder_name}/all_metrics.csv'), 'w') as file:
        fieldnames = set(agg_result[0].metrics.keys())
        writer = csv.DictWriter(file, fieldnames=fieldnames)
        writer.writeheader()
        for result_row in agg_result:
            writer.writerow({fieldname: value for fieldname, value in result_row.metrics.items() if fieldname in fieldnames})

    # write LRs to file
    if agg_result[0].holdout_lrs:
        with open(prepare_output_file(f'{folder_name}/holdout_lrs.csv'), 'w') as file:
            writer = csv.writer(file)
            writer.writerow(['desc', 'pair', 'LR'])
            for result_row in agg_result:
                for pair_desc, lr in result_row.holdout_lrs.items():
                    writer.writerow([result_row.metrics['desc'], pair_desc, lr])

    # save figures and results per parameter set
    for result_row, param_set in zip(agg_result, param_sets):
        for fig_name, fig in result_row.figures.items():
            short_description = ' - '.join([val.__class__.__name__[:5] for val in param_set.values()])
            path = f'{folder_name}/{short_description}/{fig_name}'
            prepare_output_file(path)
            fig.savefig(path)


if __name__ == '__main__':
    parser = get_parser()
    args = parser.parse_args()
    config = Configuration(confidence.load_name('lrbenchmark'), load_data_config(args.data_config))
    exp = evaluation.Setup(fit_and_evaluate)

    run(exp, config)<|MERGE_RESOLUTION|>--- conflicted
+++ resolved
@@ -51,7 +51,6 @@
     for idx in tqdm(range(repeats), desc=', '.join(map(str, selected_params.values())) if selected_params else ''):
         # split off the sources that should only be evaluated
         holdout_set, dataset = dataset.split_off_holdout_set()
-<<<<<<< HEAD
         if splitting_strategy['refnorm']['split_type'] == 'simple':
             dataset, dataset_refnorm = \
                 next(dataset.get_splits(validate_size=splitting_strategy['refnorm']['size'], seed=idx))
@@ -68,20 +67,6 @@
             else:
                 validate_pairs = dataset_validate.get_pairs(pairing_function=pairing_function, seed=idx)
 
-
-=======
-        if refnorm and refnorm['refnorm_size']:
-            dataset, dataset_refnorm = next(dataset.get_splits(validate_size=refnorm['refnorm_size'], seed=idx))
-        for dataset_train, dataset_validate in dataset.get_splits(seed=idx,
-                                                                  **experiment_config['splitting_strategy']):
-            train_pairs = dataset_train.get_pairs(pairing_function=pairing_function, seed=idx,
-                                                  filter_on_trace_reference_properties=
-                                                  experiment_config.get('filter_on_trace_reference_properties'))
-            validate_pairs = dataset_validate.get_pairs(pairing_function=pairing_function, seed=idx,
-                                                        filter_on_trace_reference_properties=
-                                                        experiment_config.get('filter_on_trace_reference_properties'))
->>>>>>> 65212bd5
-
             train_scores = scorer.fit_predict(train_pairs)
             validation_scores = scorer.predict(validate_pairs)
 
@@ -97,13 +82,7 @@
 
     # retrain with everything, and apply to the holdout (after the repeat loop)
     if holdout_set:
-<<<<<<< HEAD
         holdout_pairs = holdout_set.get_pairs(pairing_function=CartesianPairing())
-=======
-        holdout_pairs = holdout_set.get_pairs(pairing_function=CartesianPairing(),
-                                              filter_on_trace_reference_properties=
-                                              experiment_config.get('filter_on_trace_reference_properties'))
->>>>>>> 65212bd5
         pairs = dataset.get_pairs(pairing_function=pairing_function, seed=idx)
         scores = scorer.fit_predict(pairs)
         holdout_scores = scorer.predict(holdout_pairs)
