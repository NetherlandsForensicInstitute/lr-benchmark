--- conflicted
+++ resolved
@@ -43,19 +43,14 @@
         if refnorm:
             dataset, dataset_refnorm = dataset.get_refnorm_split(refnorm.refnorm_size, seed=idx)
         for dataset_train, dataset_test in dataset.get_splits(seed=idx, **splitting_strategy_config):
-<<<<<<< HEAD
             if refnorm:
                 dataset_train.perform_refnorm(dataset_refnorm or dataset,
                                               source_ids_to_exclude=list(dataset_train.source_ids))
                 dataset_test.perform_refnorm(dataset_refnorm or dataset,
                                              source_ids_to_exclude=list(dataset_test.source_ids))
 
-            X_train, y_train = dataset_train.get_x_y_pairs(seed=idx)
-            X_test, y_test = dataset_test.get_x_y_pairs(seed=idx)
-=======
             X_train, y_train = dataset_train.get_x_y(seed=idx)
             X_test, y_test = dataset_test.get_x_y(seed=idx)
->>>>>>> d0ea221b
 
             if preprocessor:
                 X_train = preprocessor.fit_transform(X_train)
