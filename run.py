--- conflicted
+++ resolved
@@ -62,19 +62,21 @@
                 splits = tqdm(list(splits), 'train - validate splits', position=0)
             for dataset_train, dataset_validate in splits:
                 train_pairs = dataset_train.get_pairs(pairing_function=pairing_function, seed=idx,
-                                                      pairing_properties=pairing_properties)
+                                                      pairing_properties=pairing_properties,
+                                                      max_m_per_source=max_m_per_source)
 
                 # if leave one out validation, take all diff source pairs for 2 sources and all same source pairs for 1 source
                 if splitting_strategy['validation']['split_type'] == 'leave_one_out':
                     validation_pairs = dataset_validate.get_pairs(pairing_function=LeaveOneTwoOutPairing(), seed=idx,
-                                                                  pairing_properties=pairing_properties)
+                                                                  pairing_properties=pairing_properties,
+                                                                  max_m_per_source=max_m_per_source)
                     # there may be no viable pairs for these sources. If so, go to the next
                     if not validation_pairs:
                         continue
                 else:
-                    # apply a simple validation split
                     validation_pairs = dataset_validate.get_pairs(pairing_function=pairing_function, seed=idx,
-                                                                  pairing_properties=pairing_properties)
+                                                                  pairing_properties=pairing_properties,
+                                                                  max_m_per_source=max_m_per_source)
 
                 train_scores = scorer.fit_predict(train_pairs)
                 validation_scores = scorer.predict(validation_pairs)
@@ -112,65 +114,12 @@
         # if simple refnorm, split off refnorm dataset
         if splitting_strategy['refnorm']['split_type'] == 'simple':
             dataset, dataset_refnorm = next(dataset.get_splits(validate_size=splitting_strategy['refnorm']['size'],
-<<<<<<< HEAD
-                                                               seed=idx))
-            refnorm_source_ids.update({idx: dataset_refnorm.source_ids})
-
-        splits = dataset.get_splits(seed=idx, **splitting_strategy['validation'])
-        if repeats == 1:
-            splits = tqdm(list(splits), 'train - validate splits', position=0)
-        for dataset_train, dataset_validate in splits:
-            train_pairs = dataset_train.get_pairs(pairing_function=pairing_function, seed=idx,
-                                                  pairing_properties=pairing_properties,
-                                                  max_m_per_source=max_m_per_source)
-
-            # if leave one out validation, take all diff source pairs for 2 sources and all same source pairs for 1 source
-            if splitting_strategy['validation']['split_type'] == 'leave_one_out':
-                validation_pairs = dataset_validate.get_pairs(pairing_function=LeaveOneTwoOutPairing(), seed=idx,
-                                                              pairing_properties=pairing_properties,
-                                                              max_m_per_source=max_m_per_source)
-                # there may be no viable pairs for these sources. If so, go to the next
-                if not validation_pairs:
-                    continue
-            else:
-                validation_pairs = dataset_validate.get_pairs(pairing_function=pairing_function, seed=idx,
-                                                              pairing_properties=pairing_properties,
-                                                              max_m_per_source=max_m_per_source)
-
-            train_scores = scorer.fit_predict(train_pairs)
-            validation_scores = scorer.predict(validation_pairs)
-
-            if splitting_strategy['refnorm']['split_type'] in ('simple', 'leave_one_out'):
-                train_scores = perform_refnorm(train_scores, train_pairs, dataset_refnorm or dataset_train, scorer)
-                validation_scores = perform_refnorm(validation_scores, validation_pairs,
-                                                    dataset_refnorm or dataset_train, scorer)
-
-            calibrator.fit(train_scores, np.array([mp.is_same_source for mp in train_pairs]))
-            all_validation_lrs.append(calibrator.transform(validation_scores))
-            all_validation_labels.append([mp.is_same_source for mp in validation_pairs])
-            all_validation_scores.append(validation_scores)
-            all_validation_pairs += validation_pairs
-            if idx == 0:
-                # in the first repeat loop, save information on descriptive statistics
-                validate_pairs_statistics += validation_pairs
-                # for training, this is the entire set, so count once
-                train_pairs_statistics = train_pairs
-
-    all_validation_lrs = np.concatenate(all_validation_lrs)
-    all_validation_labels = np.concatenate(all_validation_labels)
-    all_validation_scores = np.concatenate(all_validation_scores)
-
-    if holdout_set:
-        # retrain with everything, and apply to the holdout (after the repeat loop)
-        all_pairs = dataset.get_pairs(pairing_function=pairing_function, pairing_properties=pairing_properties, seed=idx,
-                                      max_m_per_source=max_m_per_source)
-=======
                                                                seed=0))
             refnorm_source_ids.update({0: dataset_refnorm.source_ids})
 
         # train with everything, and apply to the holdout
-        all_pairs = dataset.get_pairs(pairing_function=pairing_function, pairing_properties=pairing_properties, seed=0)
->>>>>>> b85ec82e
+        all_pairs = dataset.get_pairs(pairing_function=pairing_function, pairing_properties=pairing_properties, seed=0,
+                                      max_m_per_source=max_m_per_source)
         all_scores = scorer.fit_predict(all_pairs)
         all_labels = np.array([mp.is_same_source for mp in all_pairs])
         holdout_pairs = holdout_set.get_pairs(pairing_function=CartesianPairing(),
