#!/usr/bin/env python3
import csv
from datetime import datetime
from typing import Dict, Any, Optional

import confidence
import lir.plotting
import lir.util
import matplotlib.pyplot as plt
import numpy as np
from confidence import Configuration
from lir import calculate_lr_statistics, Xy_to_Xn
from sklearn.base import BaseEstimator
from sklearn.metrics import roc_auc_score
from tqdm import tqdm

from lrbenchmark import evaluation
from lrbenchmark.data.dataset import Dataset
from lrbenchmark.load import get_parser, load_data_config
from lrbenchmark.pairing import BasePairing, CartesianPairing
from lrbenchmark.refnorm import perform_refnorm
from lrbenchmark.transformers import BaseScorer
from lrbenchmark.typing import Result
from lrbenchmark.utils import get_experiment_description, prepare_output_file
from params import parse_config, config_option_dicts


def fit_and_evaluate(dataset: Dataset,
                     pairing_function: BasePairing,
                     calibrator: BaseEstimator,
                     scorer: BaseScorer,
                     experiment_config: Configuration,
                     selected_params: Dict[str, Any] = None,
                     refnorm: Optional[Configuration] = None,
                     repeats: int = 1) -> Result:
    """
    Fits an LR system on part of the data, and evaluates its performance on the remainder
    """
    validate_lrs = []
    validate_labels = []
    validate_scores = []

    dataset_refnorm = None
    holdout_set = None
    for idx in tqdm(range(repeats), desc=', '.join(map(str, selected_params.values())) if selected_params else ''):
        # split off the sources that should only be evaluated
        holdout_set, dataset = dataset.split_off_holdout_set()
        if refnorm and refnorm['refnorm_size']:
            dataset, dataset_refnorm = next(dataset.get_splits(validate_size=refnorm['refnorm_size'], seed=idx))
        for dataset_train, dataset_validate in dataset.get_splits(seed=idx,
                                                                  **experiment_config['splitting_strategy']):
            train_pairs = dataset_train.get_pairs(pairing_function=pairing_function, seed=idx,
                                                  distinguish_trace_reference=experiment_config.get('distinguish_trace_reference'))
            validate_pairs = dataset_validate.get_pairs(pairing_function=pairing_function, seed=idx,
                                                        distinguish_trace_reference=experiment_config.get('distinguish_trace_reference'))

            train_scores = scorer.fit_predict(train_pairs)
            validation_scores = scorer.predict(validate_pairs)

            if refnorm:
                train_scores = perform_refnorm(train_scores, train_pairs, dataset_refnorm or dataset_train, scorer)
                validation_scores = perform_refnorm(validation_scores, validate_pairs, dataset_refnorm or dataset_train,
                                                    scorer)

            calibrator.fit(train_scores, np.array([mp.is_same_source for mp in train_pairs]))
            validate_lrs.append(calibrator.transform(validation_scores))
            validate_labels.append([mp.is_same_source for mp in validate_pairs])
            validate_scores.append(validation_scores)

    # retrain with everything, and apply to the holdout (after the repeat loop)
    if holdout_set:
<<<<<<< HEAD
        holdout_pairs = holdout_set.get_pairs(pairing_function=CartesianPairing(), distinguish_trace_reference=False)
=======
        holdout_pairs = holdout_set.get_pairs(pairing_function=CartesianPairing())
        pairs = dataset.get_pairs(pairing_function=pairing_function, seed=idx)
        scores = scorer.fit_predict(pairs)
>>>>>>> 4b800616
        holdout_scores = scorer.predict(holdout_pairs)
        if refnorm:
            scores = perform_refnorm(scores, pairs, dataset_refnorm or dataset, scorer)
            holdout_scores = perform_refnorm(holdout_scores, holdout_pairs, dataset_refnorm or dataset,
                                             scorer)
        calibrator.fit(scores, np.array([mp.is_same_source for mp in pairs]))
        holdout_lrs = calibrator.transform(holdout_scores)

    validate_lrs = np.concatenate(validate_lrs)
    validate_labels = np.concatenate(validate_labels)
    validate_scores = np.concatenate(validate_scores)

    # plotting results for a single experiment
    figs = {}
    fig = plt.figure()
    lir.plotting.lr_histogram(validate_lrs, validate_labels, bins=20)
    figs['lr_distribution'] = fig

    fig = plt.figure()
    lir.plotting.tippett(validate_lrs, validate_labels)
    figs['tippett'] = fig

    fig = plt.figure()
    lir.plotting.calibrator_fit(calibrator, score_range=(min(validate_scores), max(validate_scores)))
    figs['calibrator_fit'] = fig

    fig = plt.figure()
    lir.plotting.score_distribution(validate_scores, validate_labels)
    figs['score distribution and calibrator fit'] = fig

    descriptive_statistics = {'no of sources': len(dataset.source_ids),
                              'no of pairs train (last repeat)': len(train_pairs),
                              'no of pairs validate (last repeat)': len(validate_pairs)}

    # elub bounds
    lr_metrics = calculate_lr_statistics(*Xy_to_Xn(validate_lrs, validate_labels))

    metrics = {'desc': get_experiment_description(selected_params),
               'cllr': lr_metrics.cllr,
               'cllr_min': lr_metrics.cllr_min,
               'cllr_cal': lr_metrics.cllr_cal,
               'auc': roc_auc_score(validate_labels, validate_scores),
               **descriptive_statistics}

    holdout_results = None
    if holdout_set:
        # holdout set was specified, record LRs. Only takes those from the last repeat.
        holdout_results = {str(pair): lr for pair, lr in zip(holdout_pairs, holdout_lrs)}

    return Result(metrics, figs, holdout_results)


def run(exp: evaluation.Setup, config: Configuration) -> None:
    """
    Executes experiments and saves results to file.
    :param exp: Helper class for execution of experiments.
    :param config: configuration
    """

    config_resolved = parse_config(config, config_option_dicts)
    exp_config = config_resolved['experiment']
    exp.parameter('repeats', exp_config['repeats'])
    exp.parameter('refnorm', exp_config.get('refnorm', None))
    exp.parameter('experiment_config', exp_config)
    exp.parameter('dataset', config_resolved['dataset'])
    parameters = {'pairing_function': exp_config['pairing'],
                  'scorer': exp_config['scorer'],
                  'calibrator': exp_config['calibrator']}

    if [] in parameters.values():
        raise ValueError('Every parameter should have at least one value, '
                         'see README.')

    agg_result, param_sets = [], []
    for param_set, param_values, result in exp.run_full_grid(parameters):
        agg_result.append(result)
        param_sets.append(param_set)

    # create foldername for this run
    folder_name = f'output/{str(datetime.now().strftime("%Y-%m-%d_%H-%M-%S"))}'

    # write results to file
    with open(prepare_output_file(f'{folder_name}/all_metrics.csv'), 'w') as file:
        fieldnames = set(agg_result[0].metrics.keys())
        writer = csv.DictWriter(file, fieldnames=fieldnames)
        writer.writeheader()
        for result_row in agg_result:
            writer.writerow({fieldname: value for fieldname, value in result_row.metrics.items() if fieldname in fieldnames})

    # write LRs to file
    if agg_result[0].holdout_lrs:
        with open(prepare_output_file(f'{folder_name}/holdout_lrs.csv'), 'w') as file:
            writer = csv.writer(file)
            writer.writerow(['desc', 'pair', 'LR'])
            for result_row in agg_result:
                for pair_desc, lr in result_row.holdout_lrs.items():
                    writer.writerow([result_row.metrics['desc'], pair_desc, lr])

    # save figures and results per parameter set
    for result_row, param_set in zip(agg_result, param_sets):
        for fig_name, fig in result_row.figures.items():
            short_description = ' - '.join([val.__class__.__name__[:5] for val in param_set.values()])
            path = f'{folder_name}/{short_description}/{fig_name}'
            prepare_output_file(path)
            fig.savefig(path)


if __name__ == '__main__':
    parser = get_parser()
    args = parser.parse_args()
    config = Configuration(confidence.load_name('lrbenchmark'), load_data_config(args.data_config))
    exp = evaluation.Setup(fit_and_evaluate)

    run(exp, config)<|MERGE_RESOLUTION|>--- conflicted
+++ resolved
@@ -69,13 +69,9 @@
 
     # retrain with everything, and apply to the holdout (after the repeat loop)
     if holdout_set:
-<<<<<<< HEAD
         holdout_pairs = holdout_set.get_pairs(pairing_function=CartesianPairing(), distinguish_trace_reference=False)
-=======
-        holdout_pairs = holdout_set.get_pairs(pairing_function=CartesianPairing())
         pairs = dataset.get_pairs(pairing_function=pairing_function, seed=idx)
         scores = scorer.fit_predict(pairs)
->>>>>>> 4b800616
         holdout_scores = scorer.predict(holdout_pairs)
         if refnorm:
             scores = perform_refnorm(scores, pairs, dataset_refnorm or dataset, scorer)
