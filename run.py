--- conflicted
+++ resolved
@@ -24,18 +24,7 @@
 from params import parse_config, config_option_dicts
 
 
-<<<<<<< HEAD
-def evaluate(dataset: Dataset,
-             pairing_function: BasePairing,
-             calibrator: BaseEstimator,
-             scorer: BaseScorer,
-             experiment_config: Configuration,
-             selected_params: Dict[str, Any] = None,
-             refnorm: Optional[Configuration] = None,
-             repeats: int = 1) -> Dict:
-=======
 def fit_and_evaluate(dataset: Dataset,
-                     preprocessor: TransformerMixin,
                      pairing_function: BasePairing,
                      calibrator: BaseEstimator,
                      scorer: BaseScorer,
@@ -43,7 +32,6 @@
                      selected_params: Dict[str, Any] = None,
                      refnorm: Optional[Configuration] = None,
                      repeats: int = 1) -> Dict:
->>>>>>> fc8fd58d
     """
     Fits an LR system on part of the data, and evaluates its performance on the remainder
     """
@@ -54,15 +42,10 @@
     dataset_refnorm = None
     holdout_set = None
     for idx in tqdm(range(repeats), desc=', '.join(map(str, selected_params.values())) if selected_params else ''):
-<<<<<<< HEAD
+        # split off the sources that should only be evaluated
+        holdout_set, dataset = dataset.split_off_holdout_set()
         if refnorm and refnorm['refnorm_size']:
             dataset, dataset_refnorm = next(dataset.get_splits(validate_size=refnorm['refnorm_size'], seed=idx))
-=======
-        # split off the sources that should only be evaluated
-        holdout_set, dataset = dataset.split_off_holdout_set()
-        if refnorm.refnorm_size:
-            dataset, dataset_refnorm = next(dataset.get_splits(validate_size=refnorm.refnorm_size, seed=idx))
->>>>>>> fc8fd58d
         for dataset_train, dataset_validate in dataset.get_splits(seed=idx,
                                                                   **experiment_config['splitting_strategy']):
             train_pairs = dataset_train.get_pairs(pairing_function=pairing_function, seed=idx)
