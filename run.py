#!/usr/bin/env python3
import csv
from datetime import datetime
from typing import Dict, Any, Optional

import confidence
import lir.plotting
import lir.util
import matplotlib.pyplot as plt
import numpy as np
from confidence import Configuration
from lir import calculate_lr_statistics, Xy_to_Xn
from sklearn.base import TransformerMixin, BaseEstimator
from sklearn.metrics import accuracy_score, roc_auc_score
from tqdm import tqdm

from lrbenchmark import evaluation
<<<<<<< HEAD
from lrbenchmark.data.dataset import Dataset, MeasurementPairsDataset
=======
from lrbenchmark.data.dataset import Dataset
from lrbenchmark.load import get_parser, load_data_config
>>>>>>> e80e5ef2
from lrbenchmark.transformers import DummyClassifier
from lrbenchmark.utils import get_experiment_description, prepare_output_file
from params import SCORERS, CALIBRATORS, DATASETS, PREPROCESSORS, get_parameters


def evaluate(dataset: Dataset,
             preprocessor: TransformerMixin,
             calibrator: TransformerMixin,
             scorer: BaseEstimator,
             splitting_strategy_config: Configuration,
             selected_params: Dict[str, Any] = None,
             refnorm: Optional[Configuration] = None,
             repeats: int = 1) -> Dict:
    """
    Measures performance for an LR system with given parameters
    """
    calibrated_scorer = lir.CalibratedScorer(scorer, calibrator)

    test_lrs = []
    test_labels = []
    test_probas = []
    test_predictions = []

    for idx in tqdm(range(repeats), desc=', '.join(map(str, selected_params.values())) if selected_params else ''):
        if refnorm and isinstance(dataset, MeasurementPairsDataset):
            dataset, dataset_refnorm = dataset.get_refnorm_split(refnorm.refnorm_size, seed=idx)
        for dataset_train, dataset_test in dataset.get_splits(seed=idx, **splitting_strategy_config):
<<<<<<< HEAD
            if refnorm and isinstance(dataset, MeasurementPairsDataset):
                dataset_train.perform_refnorm(dataset_refnorm or dataset,
                                              source_ids_to_exclude=list(dataset_train.source_ids))
                dataset_test.perform_refnorm(dataset_refnorm or dataset,
                                             source_ids_to_exclude=list(dataset_test.source_ids))

            X_train, y_train = dataset_train.get_x_y(seed=idx)
            X_test, y_test = dataset_test.get_x_y(seed=idx)
=======
            X_train, y_train = dataset_train.get_x_y_pairs(seed=idx)
            X_test, y_test = dataset_test.get_x_y_pairs(seed=idx)
>>>>>>> e80e5ef2

            if preprocessor:
                X_train = preprocessor.fit_transform(X_train)
                X_test = preprocessor.fit_transform(X_test)

            calibrated_scorer.fit(X_train, y_train)
            test_lrs.append(calibrated_scorer.predict_lr(X_test))
            test_labels.append(y_test)

            if not isinstance(calibrated_scorer.scorer, DummyClassifier):
                test_probas.append(calibrated_scorer.scorer.predict_proba(X_test)[:, 1])
                test_predictions.append(calibrated_scorer.scorer.predict(X_test))

    test_lrs = np.concatenate(test_lrs)
    test_labels = np.concatenate(test_labels)

    # plotting results for a single experiment
    figs = {}
    fig = plt.figure()
    lir.plotting.lr_histogram(test_lrs, test_labels, bins=20)
    figs['lr_distribution'] = fig

    lr_metrics = calculate_lr_statistics(*Xy_to_Xn(test_lrs, test_labels))

    results = {'desc': get_experiment_description(selected_params),
               'figures': figs,
               **lr_metrics._asdict()}

    if not isinstance(calibrated_scorer.scorer, DummyClassifier):
        test_probas = np.concatenate(test_probas)
        test_predictions = np.concatenate(test_predictions)
        results['auc'] = roc_auc_score(test_labels, test_probas)
        results['acc'] = accuracy_score(test_labels, test_predictions)

    return results


def run(exp: evaluation.Setup, exp_config: Configuration, data_config: Configuration) -> None:
    """
    Executes experiments and saves results to file.
    :param exp: Helper class for execution of experiments.
    :param exp_config: Experiment parameters.
    :param data_config: Dataset parameters.
    """
    exp_params = exp_config.experiment
    exp.parameter('repeats', exp_params.repeats)
<<<<<<< HEAD
    exp.parameter('refnorm', exp_params.refnorm)
    exp.parameter('splitting_strategy_config', exp_params.splitting_strategy)
    parameters = {'dataset': get_parameters(exp_params.dataset, DATASETS),
=======
    parameters = {'dataset': get_parameters(data_config.dataset, DATASETS),
                  'splitting_strategy_config': [exp_params.splitting_strategy],
>>>>>>> e80e5ef2
                  'preprocessor': get_parameters(exp_params.preprocessor, PREPROCESSORS),
                  'scorer': get_parameters(exp_params.scorer, SCORERS),
                  'calibrator': get_parameters(exp_params.calibrator, CALIBRATORS)}

    if [] in parameters.values():
        raise ValueError('Every parameter should have at least one value, '
                         'see README.')

    agg_result, param_sets = [], []
    for param_set, param_values, result in exp.run_full_grid(parameters):
        agg_result.append(result)
        param_sets.append(param_set)

    # create foldername for this run
    folder_name = f'output/{str(datetime.now().strftime("%Y-%m-%d_%H-%M-%S"))}'

    # write results to file
    with open(prepare_output_file(f'{folder_name}/all_results.csv'), 'w') as file:
        fieldnames = ['desc', 'auc', 'acc', 'cllr', 'cllr_min', 'cllr_cal']
        writer = csv.DictWriter(file, fieldnames=fieldnames)
        writer.writeheader()
        for result_row in agg_result:
            writer.writerow({fieldname: value for fieldname, value in result_row.items() if fieldname in fieldnames})

    # save figures and results per parameter set
    for result_row, param_set in zip(agg_result, param_sets):
        for fig_name, fig in result_row['figures'].items():
            short_description = ' - '.join([str(val)[:5] for val in param_set.values()])
            path = f'{folder_name}/{short_description}/{fig_name}'
            prepare_output_file(path)
            fig.savefig(path)


if __name__ == '__main__':
    parser = get_parser()
    args = parser.parse_args()
    data_config = load_data_config(args.data_config)
    config = confidence.load_name('lrbenchmark')
    exp = evaluation.Setup(evaluate)

    run(exp, config, data_config)<|MERGE_RESOLUTION|>--- conflicted
+++ resolved
@@ -15,12 +15,8 @@
 from tqdm import tqdm
 
 from lrbenchmark import evaluation
-<<<<<<< HEAD
 from lrbenchmark.data.dataset import Dataset, MeasurementPairsDataset
-=======
-from lrbenchmark.data.dataset import Dataset
 from lrbenchmark.load import get_parser, load_data_config
->>>>>>> e80e5ef2
 from lrbenchmark.transformers import DummyClassifier
 from lrbenchmark.utils import get_experiment_description, prepare_output_file
 from params import SCORERS, CALIBRATORS, DATASETS, PREPROCESSORS, get_parameters
@@ -45,22 +41,19 @@
     test_predictions = []
 
     for idx in tqdm(range(repeats), desc=', '.join(map(str, selected_params.values())) if selected_params else ''):
-        if refnorm and isinstance(dataset, MeasurementPairsDataset):
+        if (refnorm and isinstance(dataset, MeasurementPairsDataset) and
+                'score' in dataset.measurement_pairs[0].measurement_a.extra.keys()):
             dataset, dataset_refnorm = dataset.get_refnorm_split(refnorm.refnorm_size, seed=idx)
         for dataset_train, dataset_test in dataset.get_splits(seed=idx, **splitting_strategy_config):
-<<<<<<< HEAD
-            if refnorm and isinstance(dataset, MeasurementPairsDataset):
+            if (refnorm and isinstance(dataset, MeasurementPairsDataset) and
+                    'score' in dataset.measurement_pairs[0].measurement_a.extra.keys()):
                 dataset_train.perform_refnorm(dataset_refnorm or dataset,
                                               source_ids_to_exclude=list(dataset_train.source_ids))
                 dataset_test.perform_refnorm(dataset_refnorm or dataset,
                                              source_ids_to_exclude=list(dataset_test.source_ids))
 
-            X_train, y_train = dataset_train.get_x_y(seed=idx)
-            X_test, y_test = dataset_test.get_x_y(seed=idx)
-=======
             X_train, y_train = dataset_train.get_x_y_pairs(seed=idx)
             X_test, y_test = dataset_test.get_x_y_pairs(seed=idx)
->>>>>>> e80e5ef2
 
             if preprocessor:
                 X_train = preprocessor.fit_transform(X_train)
@@ -107,14 +100,9 @@
     """
     exp_params = exp_config.experiment
     exp.parameter('repeats', exp_params.repeats)
-<<<<<<< HEAD
     exp.parameter('refnorm', exp_params.refnorm)
     exp.parameter('splitting_strategy_config', exp_params.splitting_strategy)
-    parameters = {'dataset': get_parameters(exp_params.dataset, DATASETS),
-=======
     parameters = {'dataset': get_parameters(data_config.dataset, DATASETS),
-                  'splitting_strategy_config': [exp_params.splitting_strategy],
->>>>>>> e80e5ef2
                   'preprocessor': get_parameters(exp_params.preprocessor, PREPROCESSORS),
                   'scorer': get_parameters(exp_params.scorer, SCORERS),
                   'calibrator': get_parameters(exp_params.calibrator, CALIBRATORS)}
