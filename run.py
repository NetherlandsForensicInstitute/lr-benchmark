#!/usr/bin/env python3
import csv
import logging
from datetime import datetime
from typing import Dict, Any, Mapping

import confidence
import numpy as np
from confidence import Configuration
from lir import calculate_lr_statistics, Xy_to_Xn
from sklearn.base import BaseEstimator
from sklearn.metrics import roc_auc_score
from tqdm import tqdm

from lrbenchmark import evaluation
from lrbenchmark.data.dataset import Dataset
from lrbenchmark.evaluation import compute_descriptive_statistics, create_figures
from lrbenchmark.load import get_parser, load_data_config
from lrbenchmark.pairing import BasePairing, CartesianPairing, LeaveOneTwoOutPairing
from lrbenchmark.refnorm import perform_refnorm
from lrbenchmark.transformers import BaseScorer
from lrbenchmark.typing import Result
<<<<<<< HEAD
from lrbenchmark.utils import get_experiment_description
from lrbenchmark.io import prepare_output_file, write_metrics, write_lrs, write_refnorm_stats, \
    write_calibration_results, save_figures_per_param_set
from lrbenchmark.evaluation import compute_descriptive_statistics, create_figures
=======
from lrbenchmark.utils import get_experiment_description, prepare_output_file
>>>>>>> 0aef84ea
from params import parse_config, config_option_dicts

LOG = logging.getLogger(__name__)


def fit_and_evaluate(dataset: Dataset,
                     pairing_function: BasePairing,
                     calibrator: BaseEstimator,
                     scorer: BaseScorer,
                     splitting_strategy: Mapping,
                     selected_params: Dict[str, Any] = None,
                     repeats: int = 1) -> Result:
    """
    Fits an LR system on part of the data, and evaluates its performance on the remainder
    """
    validate_lrs = []
    validate_labels = []
    validate_scores = []

    # for descriptive statistics. Set as we want unique pairs
    all_validate_pairs = []
    all_train_pairs = []

    if splitting_strategy['validation']['split_type'] == 'leave_one_out' and not isinstance(pairing_function,
                                                                                            CartesianPairing):
        LOG.warning(f"Leave one out validation will give you cartesian pairing, not {pairing_function}")

    dataset_refnorm = None
<<<<<<< HEAD
    refnorm_source_ids = {}
    holdout_set = None
=======
    holdout_set, dataset = dataset.split_off_holdout_set()
>>>>>>> 0aef84ea
    for idx in tqdm(range(repeats), desc=', '.join(map(str, selected_params.values())) if selected_params else ''):
        # split off the sources that should only be evaluated

        if splitting_strategy['refnorm']['split_type'] == 'simple':
<<<<<<< HEAD
            dataset, dataset_refnorm = \
                next(dataset.get_splits(validate_size=splitting_strategy['refnorm']['size'], seed=idx))
            refnorm_source_ids.update({idx: dataset_refnorm.source_ids})
=======
            dataset, dataset_refnorm = next(dataset.get_splits(validate_size=splitting_strategy['refnorm']['size'],
                                                               seed=idx))
>>>>>>> 0aef84ea
        splits = dataset.get_splits(seed=idx, **splitting_strategy['validation'])
        if repeats == 1:
            splits = tqdm(list(splits), 'train - validate splits', position=0)
        for dataset_train, dataset_validate in splits:

            # if leave one out, take all diff source pairs for 2 sources and all same source pairs for 1 source
            if splitting_strategy['validation']['split_type'] == 'leave_one_out':
                validate_pairs = dataset_validate.get_pairs(pairing_function=LeaveOneTwoOutPairing(), seed=idx)
                # there may be no viable pairs for these sources. If so, go to the next
                if not validate_pairs:
                    continue
            else:
                validate_pairs = dataset_validate.get_pairs(pairing_function=pairing_function, seed=idx)

            train_pairs = dataset_train.get_pairs(pairing_function=pairing_function, seed=idx)

            train_scores = scorer.fit_predict(train_pairs)
            validation_scores = scorer.predict(validate_pairs)

            if splitting_strategy['refnorm']['split_type'] in ('simple', 'leave_one_out'):
                train_scores = perform_refnorm(train_scores, train_pairs, dataset_refnorm or dataset_train, scorer)
                validation_scores = perform_refnorm(validation_scores, validate_pairs,
                                                    dataset_refnorm or dataset_train, scorer)

            calibrator.fit(train_scores, np.array([mp.is_same_source for mp in train_pairs]))
            validate_lrs.append(calibrator.transform(validation_scores))
            validate_labels.append([mp.is_same_source for mp in validate_pairs])
            validate_scores.append(validation_scores)
            if idx == 0:
                # in the first repeat loop, save information on descriptive statistics
                all_validate_pairs += validate_pairs
                # for training, this is the entire set, so count once
                all_train_pairs = train_pairs
<<<<<<< HEAD
                all_train_scores = train_scores
=======
>>>>>>> 0aef84ea

    # retrain with everything, and apply to the holdout (after the repeat loop)
    calibration_results = None
    if holdout_set:
        holdout_pairs = holdout_set.get_pairs(pairing_function=CartesianPairing(),
                                              filter_on_trace_reference_properties=False)
        pairs = dataset.get_pairs(pairing_function=pairing_function, seed=idx)
        scores = scorer.fit_predict(pairs)
        holdout_scores = scorer.predict(holdout_pairs)
        if splitting_strategy['refnorm']['split_type'] in ('simple', 'leave_one_out'):
            scores = perform_refnorm(scores, pairs, dataset_refnorm or dataset, scorer)
            holdout_scores = perform_refnorm(holdout_scores, holdout_pairs, dataset_refnorm or dataset, scorer)
        calibrator.fit(scores, np.array([mp.is_same_source for mp in pairs]))
        holdout_lrs = calibrator.transform(holdout_scores)
        calibration_results = [[str(pair), score, pair.is_same_source] for pair, score in zip(pairs, scores)]

    validate_lrs = np.concatenate(validate_lrs)
    validate_labels = np.concatenate(validate_labels)
    validate_scores = np.concatenate(validate_scores)

    # plotting results for a single experiment
    figs = create_figures(calibrator, validate_labels, validate_lrs, validate_scores)

    # compute descriptive statistics. These are taken over the initial train/validation loop, not holdout
    descriptive_statistics = compute_descriptive_statistics(dataset, holdout_set, all_train_pairs, all_validate_pairs)

<<<<<<< HEAD
    # compute lr statistics
=======
    # elub bounds
>>>>>>> 0aef84ea
    lr_metrics = calculate_lr_statistics(*Xy_to_Xn(validate_lrs, validate_labels))

    metrics = {'desc': get_experiment_description(selected_params),
               'cllr': lr_metrics.cllr,
               'cllr_min': lr_metrics.cllr_min,
               'cllr_cal': lr_metrics.cllr_cal,
               'auc': roc_auc_score(validate_labels, validate_scores),
               **descriptive_statistics}

    holdout_results = None
    if holdout_set:
        # holdout set was specified, record LRs. Only takes those from the last repeat.
        holdout_results = {str(pair): lr for pair, lr in zip(holdout_pairs, holdout_lrs)}

    return Result(metrics, figs, holdout_results, calibration_results, refnorm_source_ids)


def run(exp: evaluation.Setup, config: Configuration) -> None:
    """
    Executes experiments and saves results to file.
    :param exp: Helper class for execution of experiments.
    :param config: configuration
    """

    config_resolved = parse_config(config, config_option_dicts)
    exp_config = config_resolved['experiment']
    exp.parameter('repeats', exp_config['repeats'])
    exp.parameter('splitting_strategy', exp_config['splitting_strategy'])
    exp.parameter('dataset', config_resolved['dataset'])
    parameters = {'pairing_function': exp_config['pairing'],
                  'scorer': exp_config['scorer'],
                  'calibrator': exp_config['calibrator']}

    if [] in parameters.values():
        raise ValueError('Every parameter should have at least one value, '
                         'see README.')

    agg_result, param_sets = [], []
    for param_set, param_values, result in exp.run_full_grid(parameters):
        agg_result.append(result)
        param_sets.append(param_set)

    # create folder name for this run
    folder_name = f'output/{str(datetime.now().strftime("%Y-%m-%d_%H-%M-%S"))}'

<<<<<<< HEAD
    # write metrics to file
    write_metrics(agg_result, folder_name)

    # write calibration pairs to file
    if agg_result[0].calibration_results:
        write_calibration_results(agg_result, folder_name)
=======
    # write results to file
    with open(prepare_output_file(f'{folder_name}/all_metrics.csv'), 'w') as file:
        fieldnames = sorted(set(agg_result[0].metrics.keys()))
        writer = csv.DictWriter(file, fieldnames=fieldnames)
        writer.writeheader()
        for result_row in agg_result:
            writer.writerow({fieldname: value for fieldname, value in result_row.metrics.items() if fieldname in fieldnames})
>>>>>>> 0aef84ea

    # write LRs to file
    if agg_result[0].holdout_lrs:
        write_lrs(agg_result, folder_name)

    # write refnorm source ids to file
    if agg_result[0].refnorm_stats:
        write_refnorm_stats(agg_result, folder_name)

    # save figures
    save_figures_per_param_set(agg_result, param_sets, folder_name)

    # save yaml configuration file
    confidence.dumpf(config, f'{folder_name}/config.yaml')


if __name__ == '__main__':
    parser = get_parser()
    args = parser.parse_args()
    config = Configuration(confidence.load_name('lrbenchmark'), load_data_config(args.data_config))
    exp = evaluation.Setup(fit_and_evaluate)

    run(exp, config)<|MERGE_RESOLUTION|>--- conflicted
+++ resolved
@@ -14,20 +14,15 @@
 
 from lrbenchmark import evaluation
 from lrbenchmark.data.dataset import Dataset
-from lrbenchmark.evaluation import compute_descriptive_statistics, create_figures
-from lrbenchmark.load import get_parser, load_data_config
+\from lrbenchmark.load import get_parser, load_data_config
 from lrbenchmark.pairing import BasePairing, CartesianPairing, LeaveOneTwoOutPairing
 from lrbenchmark.refnorm import perform_refnorm
 from lrbenchmark.transformers import BaseScorer
 from lrbenchmark.typing import Result
-<<<<<<< HEAD
-from lrbenchmark.utils import get_experiment_description
-from lrbenchmark.io import prepare_output_file, write_metrics, write_lrs, write_refnorm_stats, \
+from lrbenchmark.io import write_metrics, write_lrs, write_refnorm_stats, \
     write_calibration_results, save_figures_per_param_set
 from lrbenchmark.evaluation import compute_descriptive_statistics, create_figures
-=======
-from lrbenchmark.utils import get_experiment_description, prepare_output_file
->>>>>>> 0aef84ea
+from lrbenchmark.utils import get_experiment_description
 from params import parse_config, config_option_dicts
 
 LOG = logging.getLogger(__name__)
@@ -56,24 +51,15 @@
         LOG.warning(f"Leave one out validation will give you cartesian pairing, not {pairing_function}")
 
     dataset_refnorm = None
-<<<<<<< HEAD
+    holdout_set, dataset = dataset.split_off_holdout_set()
     refnorm_source_ids = {}
-    holdout_set = None
-=======
-    holdout_set, dataset = dataset.split_off_holdout_set()
->>>>>>> 0aef84ea
     for idx in tqdm(range(repeats), desc=', '.join(map(str, selected_params.values())) if selected_params else ''):
         # split off the sources that should only be evaluated
 
         if splitting_strategy['refnorm']['split_type'] == 'simple':
-<<<<<<< HEAD
-            dataset, dataset_refnorm = \
-                next(dataset.get_splits(validate_size=splitting_strategy['refnorm']['size'], seed=idx))
-            refnorm_source_ids.update({idx: dataset_refnorm.source_ids})
-=======
             dataset, dataset_refnorm = next(dataset.get_splits(validate_size=splitting_strategy['refnorm']['size'],
                                                                seed=idx))
->>>>>>> 0aef84ea
+            refnorm_source_ids.update({idx: dataset_refnorm.source_ids})
         splits = dataset.get_splits(seed=idx, **splitting_strategy['validation'])
         if repeats == 1:
             splits = tqdm(list(splits), 'train - validate splits', position=0)
@@ -107,10 +93,6 @@
                 all_validate_pairs += validate_pairs
                 # for training, this is the entire set, so count once
                 all_train_pairs = train_pairs
-<<<<<<< HEAD
-                all_train_scores = train_scores
-=======
->>>>>>> 0aef84ea
 
     # retrain with everything, and apply to the holdout (after the repeat loop)
     calibration_results = None
@@ -137,11 +119,7 @@
     # compute descriptive statistics. These are taken over the initial train/validation loop, not holdout
     descriptive_statistics = compute_descriptive_statistics(dataset, holdout_set, all_train_pairs, all_validate_pairs)
 
-<<<<<<< HEAD
     # compute lr statistics
-=======
-    # elub bounds
->>>>>>> 0aef84ea
     lr_metrics = calculate_lr_statistics(*Xy_to_Xn(validate_lrs, validate_labels))
 
     metrics = {'desc': get_experiment_description(selected_params),
@@ -187,22 +165,12 @@
     # create folder name for this run
     folder_name = f'output/{str(datetime.now().strftime("%Y-%m-%d_%H-%M-%S"))}'
 
-<<<<<<< HEAD
     # write metrics to file
     write_metrics(agg_result, folder_name)
 
     # write calibration pairs to file
     if agg_result[0].calibration_results:
         write_calibration_results(agg_result, folder_name)
-=======
-    # write results to file
-    with open(prepare_output_file(f'{folder_name}/all_metrics.csv'), 'w') as file:
-        fieldnames = sorted(set(agg_result[0].metrics.keys()))
-        writer = csv.DictWriter(file, fieldnames=fieldnames)
-        writer.writeheader()
-        for result_row in agg_result:
-            writer.writerow({fieldname: value for fieldname, value in result_row.metrics.items() if fieldname in fieldnames})
->>>>>>> 0aef84ea
 
     # write LRs to file
     if agg_result[0].holdout_lrs:
