--- conflicted
+++ resolved
@@ -4,24 +4,6 @@
     - logit
   calibrator:
     - logit
-<<<<<<< HEAD
-=======
-  dataset:
-#    synthesized_normal:
-#      mean: 180
-#      sigma: 10
-#      trace_measurement_stdev: 3
-#      n_train_instances: 1000
-#      n_test_instances: 1000
-#    drugs_xtc:
-#      n_splits: 2
-    glass:
-      n_splits: 2
-#    asr:
-  #      n_splits: 2
-  #      measurements_path: /mnt/p/Profi_ASR/data/scorematrix.csv # change this
-  #      sources_path: /mnt/p/Profi_ASR/data/recordings_anon.txt # change this
->>>>>>> 87a1270e
   splitting_strategy:
     train_size: 0.8
     test_size: 0.2
