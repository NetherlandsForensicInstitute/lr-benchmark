--- conflicted
+++ resolved
@@ -2,21 +2,12 @@
   repeats: 1
   pairing:
     - name: cartesian
-<<<<<<< HEAD
-  scorer:
-#    - name: precalculated_asr
-    - name: logit
-      preprocessors:
-          - name: abs_diff
-=======
-  filter_on_trace_reference_properties: True
   scorer:
     - name: precalculated_asr
       scores_path: ${dataset.scores_path}
 #    - name: logit
 #      preprocessors:
 #          - name: abs_diff
->>>>>>> 65212bd5
 #          - name: rank_transformer
 #    - name: lda
 #      preprocessors:
