experiment:
  repeats: 1
  scorer:
    - logit
  calibrator:
    - logit
  dataset:
#    synthesized_normal:
#      mean: 180
#      sigma: 10
#      trace_measurement_stdev: 3
#      n_train_instances: 1000
#      n_test_instances: 1000
#    drugs_xtc:
#      n_splits: 2
#    glass:
#      n_splits: 2
    asr:
        n_splits: 1
        measurements_path: /mnt/projects/fbda/Profi_ASR/data/scorematrix.csv # change this
        sources_path: /mnt/projects/fbda/Profi_ASR/data/recordings_anon.txt # change this
  splitting_strategy:
    train_size: 0.8
    test_size: 0.2
<<<<<<< HEAD
    stratified: False
    group_by_source: True
  refnorm:
    refnorm_size: 10 # If empty, the trainset will be used as refnorm dataset, with the LOO method
=======
>>>>>>> 87a1270e
  preprocessor:
    pipeline:
      rank_transformer: rank_transformer<|MERGE_RESOLUTION|>--- conflicted
+++ resolved
@@ -22,13 +22,8 @@
   splitting_strategy:
     train_size: 0.8
     test_size: 0.2
-<<<<<<< HEAD
-    stratified: False
-    group_by_source: True
   refnorm:
     refnorm_size: 10 # If empty, the trainset will be used as refnorm dataset, with the LOO method
-=======
->>>>>>> 87a1270e
   preprocessor:
     pipeline:
       rank_transformer: rank_transformer