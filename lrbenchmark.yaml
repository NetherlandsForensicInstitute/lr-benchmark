--- conflicted
+++ resolved
@@ -1,28 +1,25 @@
 experiment:
   repeats: 1
   scorer:
-    - dummy
+    - logit
   calibrator:
     - logit
   dataset:
-#    synthesized_normal:
-#      mean: 180
-#      sigma: 10
-#      trace_measurement_stdev: 3
-#      n_train_instances: 1000
-#      n_test_instances: 1000
+    synthesized_normal:
+      mean: 180
+      sigma: 10
+      trace_measurement_stdev: 3
+      n_train_instances: 1000
+      n_test_instances: 1000
 #    drugs_xtc:
 #      n_splits: 2
     glass:
       n_splits: 2
-<<<<<<< HEAD
   splitting_strategy:
     train_size: 0.8
     test_size: 0.2
     stratified: False
     group_by_source: True
-=======
->>>>>>> 62c3ab1c
   preprocessor:
     pipeline:
       rank_transformer: rank_transformer