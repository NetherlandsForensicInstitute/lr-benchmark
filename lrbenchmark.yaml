--- conflicted
+++ resolved
@@ -1,18 +1,14 @@
 experiment:
   repeats: 1
   pairing:
-<<<<<<< HEAD
-    - cartesian
+    - name: cartesian
   split_trace_reference: True
-=======
-    - name: balanced
->>>>>>> 59660ecf
   scorer:
-#    - name: precalculated_asr
-    - name: logit
-      preprocessors:
-          - name: abs_diff
-          - name: rank_transformer
+    - name: precalculated_asr
+#    - name: logit
+#      preprocessors:
+#          - name: abs_diff
+#          - name: rank_transformer
 #    - name: lda
 #      preprocessors:
 #          - name: abs_diff
@@ -21,15 +17,7 @@
     - name: elub_logit
   splitting_strategy:
     train_size: 0.8
-    validate_size: 0.2
-    n_splits: 2
-<<<<<<< HEAD
+    validate_size: .2
+    n_splits: 1
   refnorm:
-    refnorm_size: 10 # If empty, the train set will be used as refnorm dataset, with the LOO method
-  preprocessor:
-    pipeline:
-      rank_transformer: rank_transformer
-=======
-#  refnorm:
-#    refnorm_size: # If empty, the trainset will be used as refnorm dataset, with the LOO method
->>>>>>> 59660ecf
+    refnorm_size: 2 # If empty, the trainset will be used as refnorm dataset, with the LOO method