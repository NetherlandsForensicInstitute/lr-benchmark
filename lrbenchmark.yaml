--- conflicted
+++ resolved
@@ -4,23 +4,9 @@
     - logit
   calibrator:
     - logit
-<<<<<<< HEAD
-  dataset:
-    synthesized_normal:
-      mean: 180
-      sigma: 10
-      trace_measurement_stdev: 3
-      n_same_source: 100
-      n_diff_source: 100
-#    drugs_xtc:
-#    asr:
-  #      measurements_path: /mnt/p/Profi_ASR/data/scorematrix.csv # change this
-  #      sources_path: /mnt/p/Profi_ASR/data/recordings_anon.txt # change this
-=======
->>>>>>> d4a29684
   splitting_strategy:
-    train_size: 20
-    validate_size: 20
+    train_size: .8
+    validate_size: .2
     n_splits: 2
   preprocessor:
     pipeline:
