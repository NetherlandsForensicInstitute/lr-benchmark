experiment:
  repeats: 1
  scorer:
    - dummy
  calibrator:
    - logit
  dataset:
#    synthesized_normal:
#      mean: 180
#      sigma: 10
#      trace_measurement_stdev: 3
#      n_train_instances: 1000
#      n_test_instances: 1000
#    drugs_xtc:
#      n_splits: 2
<<<<<<< HEAD
#    glass:
#      n_splits: 2
    asr:
      n_splits: 2
      measurements_path: ${fbda.project_data}/Profi_ASR/data/scorematrix.csv
      recordings_path: ${fbda.project_data}/Profi_ASR/data/recordings_anon.txt
=======
    glass:
      n_splits: 2
>>>>>>> 62c3ab1c
  preprocessor:
    pipeline:
      rank_transformer: rank_transformer<|MERGE_RESOLUTION|>--- conflicted
+++ resolved
@@ -13,17 +13,12 @@
 #      n_test_instances: 1000
 #    drugs_xtc:
 #      n_splits: 2
-<<<<<<< HEAD
 #    glass:
 #      n_splits: 2
     asr:
       n_splits: 2
       measurements_path: ${fbda.project_data}/Profi_ASR/data/scorematrix.csv
       recordings_path: ${fbda.project_data}/Profi_ASR/data/recordings_anon.txt
-=======
-    glass:
-      n_splits: 2
->>>>>>> 62c3ab1c
   preprocessor:
     pipeline:
       rank_transformer: rank_transformer