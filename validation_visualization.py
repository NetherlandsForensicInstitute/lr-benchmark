--- conflicted
+++ resolved
@@ -1,10 +1,6 @@
 import ast
 from pathlib import Path
-<<<<<<< HEAD
-from typing import List, Tuple
-=======
-from typing import List, Optional
->>>>>>> f29e3ec2
+from typing import List, Optional, Tuple
 
 import numpy as np
 import pandas as pd
@@ -154,7 +150,6 @@
     return data_list
 
 
-<<<<<<< HEAD
 @st.cache_data
 def merge_dataframes(lhs_df: pd.DataFrame, rhs_df: pd.DataFrame,
                      on: str, suffixes: Tuple) -> pd.DataFrame:
@@ -164,44 +159,6 @@
     Put in a function to be able to cache the data.
     """
     return pd.merge(lhs_df, rhs_df, on=on, suffixes=suffixes)
-=======
-st.header('Analyse single experiment data')
-st.write('This dashboard can be used to compare the effects of '
-         'different property pairings when selecting the reference set '
-         'for an lr-system. '
-         'For example, what happens to the lr-system for comparing speakers '
-         '(same speaker/different speaker) when comparing speaker audio '
-         'recorded while driving with speaker audio not recorded '
-         'while driving?\n\n'
-         'The dashboard is build with ASR use cases in mind, but may be '
-         'relevant for other use cases as well.')
-
-st.header('data')
-# List all experiment outputfolder names in reversed order (i.e. latest results
-# are selected by default)
-experiment_folders = sorted([p.name for p in Path('./output').glob('*')],
-                            reverse=True)
-
-experiment = st.selectbox('Select experiment output folder', experiment_folders)
-
-experiment_folder = Path(f'./output/{experiment}')
-calibration_results_file = experiment_folder / 'calibration_results.csv'
-
-if calibration_results_file.exists():
-    calibration_results, groups, labels = get_calibration_results(
-        calibration_results_file, experiment_folder)
-
-    if type(calibration_results) is pd.DataFrame:
-        n_decimals = st.selectbox(
-            "Downsample specificity: Higher number leads to more data points, "
-            "'None' for all data points/no downsampling (might be slow to "
-            "process)", [0, 1, 2, 3, None], index=1)
-
-        if n_decimals is not None:
-            selected_data = downsample(calibration_results, n_decimals)
-        else:
-            selected_data = calibration_results
->>>>>>> f29e3ec2
 
 
 with single_output_tab:
@@ -216,7 +173,6 @@
              'The dashboard is build with ASR use cases in mind, but may be '
              'relevant for other use cases as well.')
 
-<<<<<<< HEAD
     st.header('Data')
 
     # List all experiment output folder names in reversed order (i.e. latest
@@ -316,40 +272,6 @@
             st.warning(
                 f"File '{calibration_results_file}' does not contain the 'lr' column. "
                 f"Run the latest version of run.py to include this column in the results.")
-=======
-        # Scatterplot
-        fig = px.scatter(selected_data, x='normalized_score', y='llrs',
-                         color=selected_data['pairing_property'],
-                         title='Normalized scores to log10 LR per property pairing',
-                         labels={
-                             'normalized_score': 'Normalized score',
-                             'llrs': 'llr',
-                             'pairing_property': ''
-                         })
-        st.plotly_chart(fig)
-
-        scores_hist = st.checkbox('Show scores histogram', False)
-        # KDE plot normalized scores
-        scores_data = get_groupdata_as_lists(selected_data, groups, 'normalized_score')
-        kde_score = ff.create_distplot(
-            scores_data,
-            group_labels=selected_data['pairing_property'].unique(),
-            show_hist=scores_hist,
-            show_rug=False)
-        kde_score.update_layout(title_text='KDE plot of normalized scores per property pairing')
-        st.plotly_chart(kde_score)
-
-        lr_hist = st.checkbox('Show llr histogram', False)
-        # KDE plot llrs. For lrs, change target_column 'llrs' on the next line to 'lr'
-        llrs_data = get_groupdata_as_lists(selected_data, groups, 'llrs')
-        kde_llr = ff.create_distplot(
-            llrs_data,
-            group_labels=selected_data['pairing_property'].unique(),
-            show_hist=lr_hist,
-            show_rug=False)
-        kde_llr.update_layout(title_text='KDE plot of llrs per property pairing')
-        st.plotly_chart(kde_llr)
->>>>>>> f29e3ec2
 
     else:
         st.warning(f"File '{calibration_results_file}' not found")
