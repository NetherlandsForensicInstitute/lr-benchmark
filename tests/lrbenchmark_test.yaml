--- conflicted
+++ resolved
@@ -9,9 +9,6 @@
     trace_measurement_stdev: 0.1
     n_same_source: 100
     n_diff_source: 100
-<<<<<<< HEAD
+    seed: 42
   xtc:
-    measurements_path: resources/drugs_xtc/xtc_data.csv
-=======
-    seed: 42
->>>>>>> bcd9b57f
+    measurements_path: resources/drugs_xtc/xtc_data.csv