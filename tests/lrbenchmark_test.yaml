--- conflicted
+++ resolved
@@ -1,12 +1,7 @@
 dataset_test:
   asr:
-<<<<<<< HEAD
-    scores_path: /mnt/p/Profi_ASR/data/scorematrix.csv # change this
-    meta_info_path: /mnt/p/Profi_ASR/data/recordings_anon.txt # change this
-=======
     scores_path: resources/asr/scorematrix.csv
     meta_info_path: resources/asr/recordings_anon.txt
->>>>>>> 45bf28b4
   normal:
     mean: 1
     sigma: 0.5
