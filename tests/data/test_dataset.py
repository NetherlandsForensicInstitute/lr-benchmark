import itertools
from typing import List

import numpy as np
import pytest

<<<<<<< HEAD
from lrbenchmark.data.generated import SynthesizedNormalDataset
from lrbenchmark.data.models import Measurement, Source
from lrbenchmark.data.dataset import CommonSourceKFoldDataset, ASRDataset, GlassDataset
import confidence
=======
from lrbenchmark.data.models import Measurement, Source, MeasurementPair
from lrbenchmark.data.dataset import CommonSourceKFoldDataset
>>>>>>> a6a79be2


@pytest.fixture
def measurements() -> List[Measurement]:
    values = np.reshape(np.array(list(range(50))), (10, 5))
    items = np.array(list(range(10, 60)))
    return [Measurement(source=Source(id=item, extra={}), extra={}, value=value) for value, item in zip(values, items)]

@pytest.fixture
def measurements_set2() -> List[Measurement]:
    values = np.reshape(np.array(list(range(250, 300))), (10, 5))
    items = np.array(list(range(10, 60)))
    return [Measurement(source=Source(id=item, extra={}), extra={}, value=value) for value, item in zip(values, items)]

@pytest.fixture
def measurement_pairs(measurements, measurements_set2) -> List[MeasurementPair]:
    return [MeasurementPair(
                measurement_a=m1,
                measurement_b=m2,
                extra={'score': 0.8}) for m1, m2 in zip(measurements, measurements_set2)]



@pytest.mark.parametrize('stratified', [True, False])
@pytest.mark.parametrize('group_by_source', [True, False])
@pytest.mark.parametrize('train_size, test_size', [(2, 3), (0.5, 0.2), (4, None), (None, 4), (None, None)])
def test_get_splits_measurements(measurements, group_by_source, stratified, train_size, test_size):
    dataset = CommonSourceKFoldDataset(n_splits=3, measurements=measurements)
    if stratified:
        with pytest.raises(ValueError):
            list(dataset.get_splits(seed=0, group_by_source=group_by_source, stratified=stratified))
    for dataset_train, dataset_test in dataset.get_splits(seed=0, group_by_source=group_by_source, train_size=train_size, test_size=test_size):
        X_train, y_train = dataset_train.get_x_y_measurement()
        X_test, y_test = dataset_test.get_x_y_measurement()
        assert len(np.intersect1d(X_train, X_test)) == 0
        assert len(np.intersect1d(y_train, y_test)) == 0

        if train_size is None and test_size is None:
            assert len(X_train) + len(X_test) == len(dataset.measurements)
            assert len(y_train) + len(y_test) == len(dataset.measurements)

        assert len(y_train) == train_size if isinstance(train_size, int) else \
               len(y_train) == train_size * len(measurements) if isinstance(train_size, float) else \
               len(y_train) == len(measurements)-test_size if isinstance(test_size, int) else \
               len(y_train) == test_size * len(measurements) if isinstance(test_size, float) else \
               len(measurements) > len(y_train) > 0

        assert len(y_test) == test_size if isinstance(test_size, int) else \
               len(y_test) == test_size * len(measurements) if isinstance(test_size, float) else \
               len(y_test) == len(measurements) - train_size if isinstance(train_size, int) else \
               len(y_test) == train_size * len(measurements) if isinstance(train_size, float) else \
               len(measurements) > len(y_test) > 0

        if group_by_source:
            train_sources = [m.source.id for m in dataset_train.measurements]
            test_sources = [m.source.id for m in dataset_test.measurements]
            assert not any([train_source in test_sources for train_source in train_sources])


@pytest.mark.parametrize('group_by_source', [True, False])
@pytest.mark.parametrize('stratified', [True, False])
def test_get_splits_measurement_pairs(measurement_pairs, group_by_source, stratified):
    dataset = CommonSourceKFoldDataset(n_splits=3, measurement_pairs=measurement_pairs)
    if stratified and group_by_source:
        with pytest.raises(ValueError):
            list(dataset.get_splits(seed=0, group_by_source=group_by_source, stratified=stratified))
    else:
        for dataset_train, dataset_test in dataset.get_splits(seed=0, group_by_source=group_by_source, stratified=stratified):
            train_measurements = list(
                itertools.chain.from_iterable([mp.measurements for mp in dataset_train.measurement_pairs]))
            test_measurements = list(
                itertools.chain.from_iterable([mp.measurements for mp in dataset_test.measurement_pairs]))

            assert not any([train_measurement in test_measurements for train_measurement in train_measurements])

<<<<<<< HEAD
@pytest.mark.parametrize("class_name, config_key, load", [#(ASRDataset, 'asr', True),
                                               (GlassDataset, 'glass', True),
                                               (SynthesizedNormalDataset, 'normal', False)])
def test_dataset_basic_functions(class_name, config_key, load):
    config = confidence.load_name('tests/lrbenchmark_test')

    dataset = class_name(**config.dataset_test[config_key])
    if load:
        dataset.load()
    else:
        dataset = dataset.generate_data(1000)

    dataset.get_splits()





=======
            if group_by_source:
                train_sources = list(itertools.chain.from_iterable([mp.source_ids for mp in dataset_train.measurement_pairs]))
                test_sources = list(itertools.chain.from_iterable([mp.source_ids for mp in dataset_test.measurement_pairs]))
                assert not any([train_source in test_sources for train_source in train_sources])
>>>>>>> a6a79be2

<|MERGE_RESOLUTION|>--- conflicted
+++ resolved
@@ -1,18 +1,13 @@
 import itertools
 from typing import List
 
+import confidence
 import numpy as np
 import pytest
 
-<<<<<<< HEAD
+from lrbenchmark.data.dataset import CommonSourceKFoldDataset, GlassDataset
 from lrbenchmark.data.generated import SynthesizedNormalDataset
-from lrbenchmark.data.models import Measurement, Source
-from lrbenchmark.data.dataset import CommonSourceKFoldDataset, ASRDataset, GlassDataset
-import confidence
-=======
 from lrbenchmark.data.models import Measurement, Source, MeasurementPair
-from lrbenchmark.data.dataset import CommonSourceKFoldDataset
->>>>>>> a6a79be2
 
 
 @pytest.fixture
@@ -21,19 +16,20 @@
     items = np.array(list(range(10, 60)))
     return [Measurement(source=Source(id=item, extra={}), extra={}, value=value) for value, item in zip(values, items)]
 
+
 @pytest.fixture
 def measurements_set2() -> List[Measurement]:
     values = np.reshape(np.array(list(range(250, 300))), (10, 5))
     items = np.array(list(range(10, 60)))
     return [Measurement(source=Source(id=item, extra={}), extra={}, value=value) for value, item in zip(values, items)]
 
+
 @pytest.fixture
 def measurement_pairs(measurements, measurements_set2) -> List[MeasurementPair]:
     return [MeasurementPair(
-                measurement_a=m1,
-                measurement_b=m2,
-                extra={'score': 0.8}) for m1, m2 in zip(measurements, measurements_set2)]
-
+        measurement_a=m1,
+        measurement_b=m2,
+        extra={'score': 0.8}) for m1, m2 in zip(measurements, measurements_set2)]
 
 
 @pytest.mark.parametrize('stratified', [True, False])
@@ -44,7 +40,8 @@
     if stratified:
         with pytest.raises(ValueError):
             list(dataset.get_splits(seed=0, group_by_source=group_by_source, stratified=stratified))
-    for dataset_train, dataset_test in dataset.get_splits(seed=0, group_by_source=group_by_source, train_size=train_size, test_size=test_size):
+    for dataset_train, dataset_test in dataset.get_splits(seed=0, group_by_source=group_by_source,
+                                                          train_size=train_size, test_size=test_size):
         X_train, y_train = dataset_train.get_x_y_measurement()
         X_test, y_test = dataset_test.get_x_y_measurement()
         assert len(np.intersect1d(X_train, X_test)) == 0
@@ -55,16 +52,16 @@
             assert len(y_train) + len(y_test) == len(dataset.measurements)
 
         assert len(y_train) == train_size if isinstance(train_size, int) else \
-               len(y_train) == train_size * len(measurements) if isinstance(train_size, float) else \
-               len(y_train) == len(measurements)-test_size if isinstance(test_size, int) else \
-               len(y_train) == test_size * len(measurements) if isinstance(test_size, float) else \
-               len(measurements) > len(y_train) > 0
+            len(y_train) == train_size * len(measurements) if isinstance(train_size, float) else \
+                len(y_train) == len(measurements) - test_size if isinstance(test_size, int) else \
+                    len(y_train) == test_size * len(measurements) if isinstance(test_size, float) else \
+                        len(measurements) > len(y_train) > 0
 
         assert len(y_test) == test_size if isinstance(test_size, int) else \
-               len(y_test) == test_size * len(measurements) if isinstance(test_size, float) else \
-               len(y_test) == len(measurements) - train_size if isinstance(train_size, int) else \
-               len(y_test) == train_size * len(measurements) if isinstance(train_size, float) else \
-               len(measurements) > len(y_test) > 0
+            len(y_test) == test_size * len(measurements) if isinstance(test_size, float) else \
+                len(y_test) == len(measurements) - train_size if isinstance(train_size, int) else \
+                    len(y_test) == train_size * len(measurements) if isinstance(train_size, float) else \
+                        len(measurements) > len(y_test) > 0
 
         if group_by_source:
             train_sources = [m.source.id for m in dataset_train.measurements]
@@ -80,18 +77,25 @@
         with pytest.raises(ValueError):
             list(dataset.get_splits(seed=0, group_by_source=group_by_source, stratified=stratified))
     else:
-        for dataset_train, dataset_test in dataset.get_splits(seed=0, group_by_source=group_by_source, stratified=stratified):
+        for dataset_train, dataset_test in dataset.get_splits(seed=0, group_by_source=group_by_source,
+                                                              stratified=stratified):
             train_measurements = list(
                 itertools.chain.from_iterable([mp.measurements for mp in dataset_train.measurement_pairs]))
             test_measurements = list(
                 itertools.chain.from_iterable([mp.measurements for mp in dataset_test.measurement_pairs]))
 
             assert not any([train_measurement in test_measurements for train_measurement in train_measurements])
+            if group_by_source:
+                train_sources = list(
+                    itertools.chain.from_iterable([mp.source_ids for mp in dataset_train.measurement_pairs]))
+                test_sources = list(
+                    itertools.chain.from_iterable([mp.source_ids for mp in dataset_test.measurement_pairs]))
+                assert not any([train_source in test_sources for train_source in train_sources])
 
-<<<<<<< HEAD
-@pytest.mark.parametrize("class_name, config_key, load", [#(ASRDataset, 'asr', True),
-                                               (GlassDataset, 'glass', True),
-                                               (SynthesizedNormalDataset, 'normal', False)])
+
+@pytest.mark.parametrize("class_name, config_key, load", [  # (ASRDataset, 'asr', True),
+    (GlassDataset, 'glass', True),
+    (SynthesizedNormalDataset, 'normal', False)])
 def test_dataset_basic_functions(class_name, config_key, load):
     config = confidence.load_name('tests/lrbenchmark_test')
 
@@ -101,16 +105,4 @@
     else:
         dataset = dataset.generate_data(1000)
 
-    dataset.get_splits()
-
-
-
-
-
-=======
-            if group_by_source:
-                train_sources = list(itertools.chain.from_iterable([mp.source_ids for mp in dataset_train.measurement_pairs]))
-                test_sources = list(itertools.chain.from_iterable([mp.source_ids for mp in dataset_test.measurement_pairs]))
-                assert not any([train_source in test_sources for train_source in train_sources])
->>>>>>> a6a79be2
-
+    dataset.get_splits()