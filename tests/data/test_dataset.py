import itertools
from typing import List

import confidence
import numpy as np
import pytest

<<<<<<< HEAD
from lrbenchmark.data.dataset import CommonSourceKFoldDataset
from lrbenchmark.data.models import Measurement, Source, MeasurementPair
=======
from lrbenchmark.data.generated import SynthesizedNormalDataset
from lrbenchmark.data.models import Measurement, Source, MeasurementPair
from lrbenchmark.data.dataset import CommonSourceMeasurementsDataset, CommonSourceMeasurementPairsDataset, GlassDataset, Dataset
>>>>>>> d0ea221b


@pytest.fixture
def measurements() -> List[Measurement]:
    values = np.reshape(np.array(list(range(50))), (10, 5))
    items = np.array(list(range(10, 20)))
    return [Measurement(source=Source(id=item, extra={}), extra={}, value=value) for value, item in zip(values, items)]


@pytest.fixture
def measurements_set2() -> List[Measurement]:
    values = np.reshape(np.array(list(range(250, 300))), (10, 5))
    items = np.array(list(range(10, 15))+list(range(21, 26)))
    return [Measurement(source=Source(id=item, extra={}), extra={}, value=value) for value, item in zip(values, items)]


@pytest.fixture
def measurement_pairs(measurements, measurements_set2) -> List[MeasurementPair]:
<<<<<<< HEAD
    return [MeasurementPair(measurement_a=m1,
                            measurement_b=m2,
                            extra={'score': 0.8}) for m1, m2 in itertools.combinations(measurements +
                                                                                       measurements_set2, 2)]


@pytest.fixture
def dataset(measurement_pairs):
    return CommonSourceKFoldDataset(n_splits=3, measurement_pairs=measurement_pairs)


def test_get_refnorm_split(dataset: CommonSourceKFoldDataset):
    refnorm_size = 5
    dataset, refnorm_dataset = dataset.get_refnorm_split(refnorm_size=refnorm_size, seed=1)
    source_ids_dataset, source_ids_refnorm = dataset.source_ids, refnorm_dataset.source_ids
    difference = source_ids_refnorm.difference(source_ids_dataset)
    assert len(difference) == refnorm_size
    for mp in refnorm_dataset.measurement_pairs:
        source_ids = mp.source_ids
        assert sum(source_id in source_ids_dataset for source_id in source_ids) == 1


def test_select_refnorm_measurement_pairs(dataset: CommonSourceKFoldDataset):
    dataset, refnorm_dataset = dataset.get_refnorm_split(5, seed=1)
    source_ids_dataset = dataset.source_ids
    source_ids_to_exclude = list(source_ids_dataset)[:2]
    for mp in dataset.measurement_pairs:
        refnorm_pairs = dataset.select_refnorm_measurement_pairs(mp.measurement_a,
                                                                 source_ids_to_exclude,
                                                                 refnorm_dataset)
        assert all(sum(source_id in source_ids_dataset for source_id in mp.source_ids) == 1 for mp in refnorm_pairs)
        assert all(sum(source_id in source_ids_to_exclude for source_id in mp.source_ids) <= 1 for mp in refnorm_pairs)


def test_select_refnorm_measurement_pairs_leave_two_out(dataset: CommonSourceKFoldDataset):
    dataset, refnorm_dataset = dataset.get_refnorm_split(refnorm_size=None, seed=1)
    dataset_train, dataset_test = next(dataset.get_splits(seed=0, group_by_source=True, stratified=False))

    for mp in dataset.measurement_pairs:
        source_ids_to_exclude = list(dataset_train.source_ids) + [mp.measurement_a.source.id,
                                                                  mp.measurement_b.source.id]
        refnorm_pairs = dataset.select_refnorm_measurement_pairs(
            mp.measurement_a,
            source_ids_to_exclude=list(dataset_train.source_ids) + [mp.measurement_a.source.id,
                                                                    mp.measurement_b.source.id],
            refnorm_dataset=dataset)
        assert all(sum(source_id in mp.source_ids for source_id in rn_mp.source_ids) == 1 for rn_mp in refnorm_pairs)
        assert all(sum(source_id in source_ids_to_exclude for source_id in rn_mp.source_ids) <= 1 for rn_mp in
                   refnorm_pairs)
=======
    return [MeasurementPair(
        measurement_a=m1,
        measurement_b=m2,
        extra={'score': 0.8}) for m1, m2 in zip(measurements, measurements_set2)]
>>>>>>> d0ea221b


@pytest.mark.parametrize('train_size, test_size', [(2, 3), (0.5, 0.2), (4, None), (None, 4), (None, None)])
<<<<<<< HEAD
def test_get_splits_measurements(measurements, train_size, test_size):
    dataset = CommonSourceKFoldDataset(n_splits=3, measurements=measurements)
    for dataset_train, dataset_test in dataset.get_splits(seed=0, group_by_source=True,
                                                          train_size=train_size, test_size=test_size):
        X_train, y_train = dataset_train.get_x_y_measurement()
        X_test, y_test = dataset_test.get_x_y_measurement()
=======
def test_get_splits_measurements(measurements, group_by_source, stratified, train_size, test_size):
    dataset = CommonSourceMeasurementsDataset(measurements=measurements)
    if stratified:
        with pytest.raises(ValueError):
            list(dataset.get_splits(seed=0, group_by_source=group_by_source, stratified=stratified, n_splits=3))
    for dataset_train, dataset_test in dataset.get_splits(seed=0, group_by_source=group_by_source,
                                                          train_size=train_size, validate_size=test_size, n_splits=3):
        X_train, y_train = dataset_train.get_x(), dataset_train.get_y()
        X_test, y_test = dataset_test.get_x(), dataset_test.get_y()
>>>>>>> d0ea221b
        assert len(np.intersect1d(X_train, X_test)) == 0
        assert len(np.intersect1d(y_train, y_test)) == 0

        if train_size is None and test_size is None:
<<<<<<< HEAD
            assert len(X_train) + len(X_test) == len(measurements)
            assert len(y_train) + len(y_test) == len(measurements)

        assert len(y_train) == train_size if isinstance(train_size, int) else len(y_train) == train_size * len(
            measurements) if isinstance(train_size, float) else len(y_train) == len(
            measurements) - test_size if isinstance(test_size, int) else len(y_train) == test_size * len(
            measurements) if isinstance(test_size, float) else len(measurements) > len(y_train) > 0

        assert len(y_test) == test_size if isinstance(test_size, int) else len(y_test) == test_size * len(
            measurements) if isinstance(test_size, float) else len(y_test) == len(
            measurements) - train_size if isinstance(train_size, int) else len(y_test) == train_size * len(
            measurements) if isinstance(train_size, float) else len(measurements) > len(y_test) > 0

        assert not dataset_train.source_ids.intersection(dataset_test.source_ids)


def test_get_splits_measurement_pairs(dataset):
    for dataset_train, dataset_test in dataset.get_splits(seed=0, group_by_source=True, stratified=False):
        train_measurements = list(
            itertools.chain.from_iterable([mp.measurements for mp in dataset_train.measurement_pairs]))
        test_measurements = list(
            itertools.chain.from_iterable([mp.measurements for mp in dataset_test.measurement_pairs]))

        assert not any([train_measurement in test_measurements for train_measurement in train_measurements])

        train_sources = list(
            itertools.chain.from_iterable([mp.source_ids for mp in dataset_train.measurement_pairs]))
        test_sources = list(
            itertools.chain.from_iterable([mp.source_ids for mp in dataset_test.measurement_pairs]))
        assert not any([train_source in test_sources for train_source in train_sources])
=======
            assert len(X_train) + len(X_test) == len(dataset.measurements)
            assert len(y_train) + len(y_test) == len(dataset.measurements)

        assert len(y_train) == train_size if isinstance(train_size, int) else \
            len(y_train) == train_size * len(measurements) if isinstance(train_size, float) else \
                len(y_train) == len(measurements) - test_size if isinstance(test_size, int) else \
                    len(y_train) == test_size * len(measurements) if isinstance(test_size, float) else \
                        len(measurements) > len(y_train) > 0

        assert len(y_test) == test_size if isinstance(test_size, int) else \
            len(y_test) == test_size * len(measurements) if isinstance(test_size, float) else \
                len(y_test) == len(measurements) - train_size if isinstance(train_size, int) else \
                    len(y_test) == train_size * len(measurements) if isinstance(train_size, float) else \
                        len(measurements) > len(y_test) > 0

        if group_by_source:
            train_sources = [m.source.id for m in dataset_train.measurements]
            test_sources = [m.source.id for m in dataset_test.measurements]
            assert not any([train_source in test_sources for train_source in train_sources])


@pytest.mark.parametrize('group_by_source', [True, False])
@pytest.mark.parametrize('stratified', [True, False])
def test_get_splits_measurement_pairs(measurement_pairs, group_by_source, stratified):
    dataset = CommonSourceMeasurementPairsDataset(measurement_pairs=measurement_pairs)
    if stratified and group_by_source:
        with pytest.raises(ValueError):
            list(dataset.get_splits(seed=0, group_by_source=group_by_source, stratified=stratified, n_splits=3))
    else:
        for dataset_train, dataset_test in dataset.get_splits(seed=0, group_by_source=group_by_source,
                                                              stratified=stratified, n_splits=3):
            train_measurements = list(
                itertools.chain.from_iterable([mp.measurements for mp in dataset_train.measurement_pairs]))
            test_measurements = list(
                itertools.chain.from_iterable([mp.measurements for mp in dataset_test.measurement_pairs]))

            assert not any([train_measurement in test_measurements for train_measurement in train_measurements])
            if group_by_source:
                train_sources = list(
                    itertools.chain.from_iterable([mp.source_ids for mp in dataset_train.measurement_pairs]))
                test_sources = list(
                    itertools.chain.from_iterable([mp.source_ids for mp in dataset_test.measurement_pairs]))
                assert not any([train_source in test_sources for train_source in train_sources])


@pytest.mark.parametrize("class_name, config_key, load", [  # (ASRDataset, 'asr', True),
    (GlassDataset, 'glass', True),
    (SynthesizedNormalDataset, 'normal', False)])
def test_dataset_basic_functions(class_name, config_key, load):
    config = confidence.load_name('tests/lrbenchmark_test')
    if config_key in config.dataset_test:
        dataset = class_name(**config.dataset_test[config_key])
    else:
        dataset = class_name()

    if load:
        dataset.load()
    else:
        dataset = dataset.generate_data(1000)

    sets = dataset.get_splits()

    for set in sets:
        for fold in set:
            assert isinstance(fold, Dataset)
>>>>>>> d0ea221b
<|MERGE_RESOLUTION|>--- conflicted
+++ resolved
@@ -5,14 +5,10 @@
 import numpy as np
 import pytest
 
-<<<<<<< HEAD
-from lrbenchmark.data.dataset import CommonSourceKFoldDataset
-from lrbenchmark.data.models import Measurement, Source, MeasurementPair
-=======
+from lrbenchmark.data.dataset import CommonSourceMeasurementPairsDataset, GlassDataset, Dataset, \
+    CommonSourceMeasurementsDataset
 from lrbenchmark.data.generated import SynthesizedNormalDataset
 from lrbenchmark.data.models import Measurement, Source, MeasurementPair
-from lrbenchmark.data.dataset import CommonSourceMeasurementsDataset, CommonSourceMeasurementPairsDataset, GlassDataset, Dataset
->>>>>>> d0ea221b
 
 
 @pytest.fixture
@@ -31,7 +27,6 @@
 
 @pytest.fixture
 def measurement_pairs(measurements, measurements_set2) -> List[MeasurementPair]:
-<<<<<<< HEAD
     return [MeasurementPair(measurement_a=m1,
                             measurement_b=m2,
                             extra={'score': 0.8}) for m1, m2 in itertools.combinations(measurements +
@@ -40,10 +35,10 @@
 
 @pytest.fixture
 def dataset(measurement_pairs):
-    return CommonSourceKFoldDataset(n_splits=3, measurement_pairs=measurement_pairs)
+    return CommonSourceMeasurementPairsDataset(measurement_pairs=measurement_pairs)
 
 
-def test_get_refnorm_split(dataset: CommonSourceKFoldDataset):
+def test_get_refnorm_split(dataset: CommonSourceMeasurementPairsDataset):
     refnorm_size = 5
     dataset, refnorm_dataset = dataset.get_refnorm_split(refnorm_size=refnorm_size, seed=1)
     source_ids_dataset, source_ids_refnorm = dataset.source_ids, refnorm_dataset.source_ids
@@ -54,7 +49,7 @@
         assert sum(source_id in source_ids_dataset for source_id in source_ids) == 1
 
 
-def test_select_refnorm_measurement_pairs(dataset: CommonSourceKFoldDataset):
+def test_select_refnorm_measurement_pairs(dataset: CommonSourceMeasurementPairsDataset):
     dataset, refnorm_dataset = dataset.get_refnorm_split(5, seed=1)
     source_ids_dataset = dataset.source_ids
     source_ids_to_exclude = list(source_ids_dataset)[:2]
@@ -66,7 +61,7 @@
         assert all(sum(source_id in source_ids_to_exclude for source_id in mp.source_ids) <= 1 for mp in refnorm_pairs)
 
 
-def test_select_refnorm_measurement_pairs_leave_two_out(dataset: CommonSourceKFoldDataset):
+def test_select_refnorm_measurement_pairs_leave_two_out(dataset: CommonSourceMeasurementPairsDataset):
     dataset, refnorm_dataset = dataset.get_refnorm_split(refnorm_size=None, seed=1)
     dataset_train, dataset_test = next(dataset.get_splits(seed=0, group_by_source=True, stratified=False))
 
@@ -81,38 +76,19 @@
         assert all(sum(source_id in mp.source_ids for source_id in rn_mp.source_ids) == 1 for rn_mp in refnorm_pairs)
         assert all(sum(source_id in source_ids_to_exclude for source_id in rn_mp.source_ids) <= 1 for rn_mp in
                    refnorm_pairs)
-=======
-    return [MeasurementPair(
-        measurement_a=m1,
-        measurement_b=m2,
-        extra={'score': 0.8}) for m1, m2 in zip(measurements, measurements_set2)]
->>>>>>> d0ea221b
 
 
 @pytest.mark.parametrize('train_size, test_size', [(2, 3), (0.5, 0.2), (4, None), (None, 4), (None, None)])
-<<<<<<< HEAD
 def test_get_splits_measurements(measurements, train_size, test_size):
-    dataset = CommonSourceKFoldDataset(n_splits=3, measurements=measurements)
+    dataset = CommonSourceMeasurementsDataset(measurements=measurements)
     for dataset_train, dataset_test in dataset.get_splits(seed=0, group_by_source=True,
-                                                          train_size=train_size, test_size=test_size):
-        X_train, y_train = dataset_train.get_x_y_measurement()
-        X_test, y_test = dataset_test.get_x_y_measurement()
-=======
-def test_get_splits_measurements(measurements, group_by_source, stratified, train_size, test_size):
-    dataset = CommonSourceMeasurementsDataset(measurements=measurements)
-    if stratified:
-        with pytest.raises(ValueError):
-            list(dataset.get_splits(seed=0, group_by_source=group_by_source, stratified=stratified, n_splits=3))
-    for dataset_train, dataset_test in dataset.get_splits(seed=0, group_by_source=group_by_source,
-                                                          train_size=train_size, validate_size=test_size, n_splits=3):
+                                                          train_size=train_size, validate_size=test_size):
         X_train, y_train = dataset_train.get_x(), dataset_train.get_y()
         X_test, y_test = dataset_test.get_x(), dataset_test.get_y()
->>>>>>> d0ea221b
         assert len(np.intersect1d(X_train, X_test)) == 0
         assert len(np.intersect1d(y_train, y_test)) == 0
 
         if train_size is None and test_size is None:
-<<<<<<< HEAD
             assert len(X_train) + len(X_test) == len(measurements)
             assert len(y_train) + len(y_test) == len(measurements)
 
@@ -143,50 +119,6 @@
         test_sources = list(
             itertools.chain.from_iterable([mp.source_ids for mp in dataset_test.measurement_pairs]))
         assert not any([train_source in test_sources for train_source in train_sources])
-=======
-            assert len(X_train) + len(X_test) == len(dataset.measurements)
-            assert len(y_train) + len(y_test) == len(dataset.measurements)
-
-        assert len(y_train) == train_size if isinstance(train_size, int) else \
-            len(y_train) == train_size * len(measurements) if isinstance(train_size, float) else \
-                len(y_train) == len(measurements) - test_size if isinstance(test_size, int) else \
-                    len(y_train) == test_size * len(measurements) if isinstance(test_size, float) else \
-                        len(measurements) > len(y_train) > 0
-
-        assert len(y_test) == test_size if isinstance(test_size, int) else \
-            len(y_test) == test_size * len(measurements) if isinstance(test_size, float) else \
-                len(y_test) == len(measurements) - train_size if isinstance(train_size, int) else \
-                    len(y_test) == train_size * len(measurements) if isinstance(train_size, float) else \
-                        len(measurements) > len(y_test) > 0
-
-        if group_by_source:
-            train_sources = [m.source.id for m in dataset_train.measurements]
-            test_sources = [m.source.id for m in dataset_test.measurements]
-            assert not any([train_source in test_sources for train_source in train_sources])
-
-
-@pytest.mark.parametrize('group_by_source', [True, False])
-@pytest.mark.parametrize('stratified', [True, False])
-def test_get_splits_measurement_pairs(measurement_pairs, group_by_source, stratified):
-    dataset = CommonSourceMeasurementPairsDataset(measurement_pairs=measurement_pairs)
-    if stratified and group_by_source:
-        with pytest.raises(ValueError):
-            list(dataset.get_splits(seed=0, group_by_source=group_by_source, stratified=stratified, n_splits=3))
-    else:
-        for dataset_train, dataset_test in dataset.get_splits(seed=0, group_by_source=group_by_source,
-                                                              stratified=stratified, n_splits=3):
-            train_measurements = list(
-                itertools.chain.from_iterable([mp.measurements for mp in dataset_train.measurement_pairs]))
-            test_measurements = list(
-                itertools.chain.from_iterable([mp.measurements for mp in dataset_test.measurement_pairs]))
-
-            assert not any([train_measurement in test_measurements for train_measurement in train_measurements])
-            if group_by_source:
-                train_sources = list(
-                    itertools.chain.from_iterable([mp.source_ids for mp in dataset_train.measurement_pairs]))
-                test_sources = list(
-                    itertools.chain.from_iterable([mp.source_ids for mp in dataset_test.measurement_pairs]))
-                assert not any([train_source in test_sources for train_source in train_sources])
 
 
 @pytest.mark.parametrize("class_name, config_key, load", [  # (ASRDataset, 'asr', True),
@@ -208,5 +140,4 @@
 
     for set in sets:
         for fold in set:
-            assert isinstance(fold, Dataset)
->>>>>>> d0ea221b
+            assert isinstance(fold, Dataset)